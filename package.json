--- conflicted
+++ resolved
@@ -1,13 +1,7 @@
 {
-<<<<<<< HEAD
   "name": "cassandra-driver",
-  "version": "4.1.0",
+  "version": "4.2.0",
   "description": "DataStax Node.js Driver for Apache Cassandra",
-=======
-  "name": "dse-driver",
-  "version": "2.2.0",
-  "description": "DataStax Enterprise Node.js Driver",
->>>>>>> 55722f3f
   "author": "DataStax",
   "keywords": [
     "cassandra",
@@ -24,6 +18,7 @@
     "graphdb"
   ],
   "license": "Apache-2.0",
+  "types": "./index.d.ts",
   "dependencies": {
     "long": "^2.2.0",
     "@types/node": ">=4",
@@ -34,14 +29,10 @@
     "rewire": "^4.0.1",
     "temp": ">= 0.8.3"
   },
-<<<<<<< HEAD
   "repository": {
     "type": "git",
     "url": "https://github.com/datastax/nodejs-driver.git"
   },
-=======
-  "homepage": "https://docs.datastax.com/en/developer/nodejs-driver-dse/latest/",
->>>>>>> 55722f3f
   "bugs": {
     "url": "https://groups.google.com/a/lists.datastax.com/forum/#!forum/nodejs-driver-user"
   },
