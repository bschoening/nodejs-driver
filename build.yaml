--- conflicted
+++ resolved
@@ -4,22 +4,11 @@
     schedule: per_commit
     matrix:
       exclude:
-<<<<<<< HEAD
-        # Exclude all 0.12 and 4 builds.
-        - nodejs: ['0.12', '4']
-        # Only build with latest for 0.10
-        - nodejs: '0.10'
-          cassandra: ['dse-4.8', 'dse-5.0']
-=======
         # Exclude all builds for 6.x.
         - nodejs: ['6']
         # Only build with latest for 4.x
         - nodejs: '4'
-          cassandra: ['1.2', '2.0', '2.1', '2.2', '3.0']
-        # Only build with 1.2 and latest for 8.x
-        - nodejs: '8'
-          cassandra: ['2.0', '2.1', '2.2', '3.0']
->>>>>>> cf4ac7f9
+          cassandra: ['dse-4.8', 'dse-5.0']
   nightly:
     # Run full suite nightly on change for all primary branches if they have changes.
     schedule: nightly
@@ -32,16 +21,9 @@
     branches:
       exclude: ["/((\\d+(\\.[\\dx]+)+)|dse|master)/"]
 nodejs:
-<<<<<<< HEAD
-  - "0.10"
-  - "0.12"
-  - "4"
-  - "6"
-=======
   - '4'
   - '6'
   - '8'
->>>>>>> cf4ac7f9
 os:
   - ubuntu/trusty64
 cassandra:
