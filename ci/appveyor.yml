environment:
  ci_type: ci_unit
  matrix:
    - nodejs_version: 6
      TEST_CASSANDRA_VERSION: 3.0.10
      ci_type: ci
    - nodejs_version: 8
    - nodejs_version: 4
<<<<<<< HEAD
    - nodejs_version: 0.12
    - nodejs_version: 0.10
os: Previous Visual Studio 2015
=======
image: Visual Studio 2017
>>>>>>> cf4ac7f9
platform:
  - x64
install:
  - ps: .\ci\hardwareinfo.ps1
  - ps: .\ci\appveyor.ps1
  - npm install
build: off
test_script:
  - "npm run %ci_type%"
on_finish:
  - ps: .\ci\hardwareinfo.ps1
cache:
  - node_modules -> package.json
  - C:\Users\appveyor\.ccm\repository
  - C:\Users\appveyor\deps -> .\ci\appveyor.ps1<|MERGE_RESOLUTION|>--- conflicted
+++ resolved
@@ -6,13 +6,7 @@
       ci_type: ci
     - nodejs_version: 8
     - nodejs_version: 4
-<<<<<<< HEAD
-    - nodejs_version: 0.12
-    - nodejs_version: 0.10
-os: Previous Visual Studio 2015
-=======
 image: Visual Studio 2017
->>>>>>> cf4ac7f9
 platform:
   - x64
 install:
