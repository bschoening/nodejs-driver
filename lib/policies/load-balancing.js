/**
 * Copyright (C) 2016 DataStax, Inc.
 *
 * Please see the license for details:
 * http://www.datastax.com/terms/datastax-dse-driver-license-terms
 */
'use strict';

const util = require('util');
const types = require('../types');
const utils = require('../utils.js');
const errors = require('../errors.js');

const doneIteratorObject = Object.freeze({ done: true });
const newlyUpInterval = 60000;

/** @module policies/loadBalancing */
/**
 * Base class for Load Balancing Policies
 * @constructor
 */
function LoadBalancingPolicy() {

}

/**
 * Initializes the load balancing policy, called after the driver obtained the information of the cluster.
 * @param {Client} client
 * @param {HostMap} hosts
 * @param {Function} callback
 */
LoadBalancingPolicy.prototype.init = function (client, hosts, callback) {
  this.client = client;
  this.hosts = hosts;
  callback();
};

/**
 * Returns the distance assigned by this policy to the provided host.
 * @param {Host} host
 */
LoadBalancingPolicy.prototype.getDistance = function (host) {
  return types.distance.local;
};

/**
 * Returns an iterator with the hosts for a new query.
 * Each new query will call this method. The first host in the result will
 * then be used to perform the query.
 * @param {String} keyspace Name of currently logged keyspace at <code>Client</code> level.
 * @param {ExecutionOptions|null} executionOptions The information related to the execution of the request.
 * @param {Function} callback The function to be invoked with the error as first parameter and the host iterator as
 * second parameter.
 */
LoadBalancingPolicy.prototype.newQueryPlan = function (keyspace, executionOptions, callback) {
  callback(new Error('You must implement a query plan for the LoadBalancingPolicy class'));
};

/**
 * This policy yield nodes in a round-robin fashion.
 * @extends LoadBalancingPolicy
 * @constructor
 */
function RoundRobinPolicy() {
  this.index = 0;
}

util.inherits(RoundRobinPolicy, LoadBalancingPolicy);

/**
 * Returns an iterator with the hosts to be used as coordinator for a query.
 * @param {String} keyspace Name of currently logged keyspace at <code>Client</code> level.
 * @param {ExecutionOptions|null} executionOptions The information related to the execution of the request.
 * @param {Function} callback The function to be invoked with the error as first parameter and the host iterator as
 * second parameter.
 */
RoundRobinPolicy.prototype.newQueryPlan = function (keyspace, executionOptions, callback) {
  if (!this.hosts) {
    return callback(new Error('Load balancing policy not initialized'));
  }
  const hosts = this.hosts.values();
  const self = this;
  let counter = 0;

  let planIndex = self.index % hosts.length;
  self.index += 1;
  if (self.index >= utils.maxInt) {
    self.index = 0;
  }

  callback(null, {
    next: function () {
      if (++counter > hosts.length) {
        return doneIteratorObject;
      }
      return {value: hosts[planIndex++ % hosts.length], done: false};
    }
  });
};

/**
 * A data-center aware Round-robin load balancing policy.
<<<<<<< HEAD
 * This policy provides round-robin queries over the nodes of the local
 * data center. 
 * @param {?String} [localDc] local datacenter name.  This value overrides the 'localDataCenter' Client option \
 * and is useful for cases where you have multiple execution profiles that you intend on using for routing
 * requests to different data centers.
=======
 * This policy provides round-robin queries over the node of the local
 * data center. It also includes in the query plans returned a configurable
 * number of hosts in the remote data centers, but those are always tried
 * after the local nodes. In other words, this policy guarantees that no
 * host in a remote data center will be queried unless no host in the local
 * data center can be reached.
 * @param {?String} [localDc] local datacenter name.
 * @param {Number} [usedHostsPerRemoteDc] Deprecated: the number of host per remote datacenter that the policy will
 * yield in a newQueryPlan after the local nodes.
 * <p>
 *   Note that this parameter is deprecated and will be removed in the next major version. Handling data center
 *   outages is better suited at a service level rather than within an application client.
 * </p>
>>>>>>> c6b58c6a
 * @extends {LoadBalancingPolicy}
 * @constructor
 */
function DCAwareRoundRobinPolicy(localDc) {
  this.localDc = localDc;
  this.index = 0;
  /** @type {Array} */
  this.localHostsArray = null;
}

util.inherits(DCAwareRoundRobinPolicy, LoadBalancingPolicy);

/**
 * Initializes the load balancing policy.
 * @param {Client} client
 * @param {HostMap} hosts
 * @param {Function} callback
 */
DCAwareRoundRobinPolicy.prototype.init = function (client, hosts, callback) {
  this.client = client;
  this.hosts = hosts;
  hosts.on('add', this._cleanHostCache.bind(this));
  hosts.on('remove', this._cleanHostCache.bind(this));

  try {
    setLocalDc(this, client);
  } catch (err) {
    return callback(err);
  }

  callback();
};

/**
 * Returns the distance depending on the datacenter.
 * @param {Host} host
 */
DCAwareRoundRobinPolicy.prototype.getDistance = function (host) {
  if (!host.datacenter) {
    return types.distance.ignored;
  }
  if (host.datacenter === this.localDc) {
    return types.distance.local;
  }
  return types.distance.remote;
};

DCAwareRoundRobinPolicy.prototype._cleanHostCache = function () {
  this.localHostsArray = null;
};

DCAwareRoundRobinPolicy.prototype._resolveLocalHosts = function() {
  const hosts = this.hosts.values();
  if (this.localHostsArray) {
    //there were already calculated
    return;
  }
  this.localHostsArray = [];
  hosts.forEach(function (h) {
    if (!h.datacenter) {
      //not a remote dc node
      return;
    }
    if (h.datacenter === this.localDc) {
      this.localHostsArray.push(h);
    }
  }, this);
};

/**
 * It returns an iterator that yields local nodes.
 * @param {String} keyspace Name of currently logged keyspace at <code>Client</code> level.
 * @param {ExecutionOptions|null} executionOptions The information related to the execution of the request.
 * @param {Function} callback The function to be invoked with the error as first parameter and the host iterator as
 * second parameter.
 */
DCAwareRoundRobinPolicy.prototype.newQueryPlan = function (keyspace, executionOptions, callback) {
  if (!this.hosts) {
    return callback(new Error('Load balancing policy not initialized'));
  }
  this.index += 1;
  if (this.index >= utils.maxInt) {
    this.index = 0;
  }
  this._resolveLocalHosts();
  // Use a local reference of hosts
  const localHostsArray = this.localHostsArray;
  let planLocalIndex = this.index;
  let counter = 0;
  callback(null, {
    next: function () {
      let host;
      if (counter++ < localHostsArray.length) {
        host = localHostsArray[planLocalIndex++ % localHostsArray.length];
        return { value: host, done: false };
      }
      return doneIteratorObject;
    }
  });
};

/**
 * A wrapper load balancing policy that add token awareness to a child policy.
 * @param {LoadBalancingPolicy} childPolicy
 * @extends LoadBalancingPolicy
 * @constructor
 */
function TokenAwarePolicy (childPolicy) {
  if (!childPolicy) {
    throw new Error("You must specify a child load balancing policy");
  }
  this.childPolicy = childPolicy;
}

util.inherits(TokenAwarePolicy, LoadBalancingPolicy);

TokenAwarePolicy.prototype.init = function (client, hosts, callback) {
  this.client = client;
  this.hosts = hosts;
  this.childPolicy.init(client, hosts, callback);
};

TokenAwarePolicy.prototype.getDistance = function (host) {
  return this.childPolicy.getDistance(host);
};

/**
 * Returns the hosts to use for a new query.
 * The returned plan will return local replicas first, if replicas can be determined, followed by the plan of the
 * child policy.
 * @param {String} keyspace Name of currently logged keyspace at <code>Client</code> level.
 * @param {ExecutionOptions|null} executionOptions The information related to the execution of the request.
 * @param {Function} callback The function to be invoked with the error as first parameter and the host iterator as
 * second parameter.
 */
TokenAwarePolicy.prototype.newQueryPlan = function (keyspace, executionOptions, callback) {
  let routingKey;
  if (executionOptions) {
    routingKey = executionOptions.getRoutingKey();
    if (executionOptions.getKeyspace()) {
      keyspace = executionOptions.getKeyspace();
    }
  }
  let replicas;
  if (routingKey) {
    replicas = this.client.getReplicas(keyspace, routingKey);
  }
  if (!routingKey || !replicas) {
    return this.childPolicy.newQueryPlan(keyspace, executionOptions, callback);
  }
  const iterator = new TokenAwareIterator(keyspace, executionOptions, replicas, this.childPolicy);
  iterator.iterate(callback);
};

/**
 * An iterator that holds the context for the subsequent next() calls
 * @param {String} keyspace
 * @param {ExecutionOptions} execOptions
 * @param {Array} replicas
 * @param childPolicy
 * @constructor
 * @ignore
 */
function TokenAwareIterator(keyspace, execOptions, replicas, childPolicy) {
  this.keyspace = keyspace;
  this.childPolicy = childPolicy;
  this.options = execOptions;
  this.localReplicas = [];
  this.replicaIndex = 0;
  this.replicaMap = {};
  this.childIterator = null;
  // Memoize the local replicas
  // The amount of local replicas should be defined before start iterating, in order to select an
  // appropriate (pseudo random) startIndex
  for (let i = 0; i < replicas.length; i++) {
    const host = replicas[i];
    if (this.childPolicy.getDistance(host) !== types.distance.local) {
      continue;
    }
    this.replicaMap[host.address] = true;
    this.localReplicas.push(host);
  }
  // We use a PRNG to set the replica index
  // We only care about proportional fair scheduling between replicas of a given token
  // Math.random() has an extremely short permutation cycle length but we don't care about collisions
  this.startIndex = Math.floor(Math.random() * this.localReplicas.length);
}

TokenAwareIterator.prototype.iterate = function (callback) {
  //Load the child policy hosts
  const self = this;
  this.childPolicy.newQueryPlan(this.keyspace, this.options, function (err, iterator) {
    if (err) {
      return callback(err);
    }
    //get the iterator of the child policy in case is needed
    self.childIterator = iterator;
    callback(null, {
      next: function () { return self.computeNext(); }
    });
  });
};

TokenAwareIterator.prototype.computeNext = function () {
  let host;
  if (this.replicaIndex < this.localReplicas.length) {
    host = this.localReplicas[(this.startIndex + (this.replicaIndex++)) % this.localReplicas.length];
    return { value: host, done: false };
  }
  // Return hosts from child policy
  let item;
  while ((item = this.childIterator.next()) && !item.done) {
    if (this.replicaMap[item.value.address]) {
      // Avoid yielding local replicas from the child load balancing policy query plan
      continue;
    }
    return item;
  }
  return doneIteratorObject;
};

/**
 * Create a new policy that wraps the provided child policy but only "allow" hosts
 * from the provided while list.
 * @class
 * @classdesc
 * A load balancing policy wrapper that ensure that only hosts from a provided
 * white list will ever be returned.
 * <p>
 * This policy wraps another load balancing policy and will delegate the choice
 * of hosts to the wrapped policy with the exception that only hosts contained
 * in the white list provided when constructing this policy will ever be
 * returned. Any host not in the while list will be considered ignored
 * and thus will not be connected to.
 * <p>
 * This policy can be useful to ensure that the driver only connects to a
 * predefined set of hosts. Keep in mind however that this policy defeats
 * somewhat the host auto-detection of the driver. As such, this policy is only
 * useful in a few special cases or for testing, but is not optimal in general.
 * If all you want to do is limiting connections to hosts of the local
 * data-center then you should use DCAwareRoundRobinPolicy and *not* this policy
 * in particular.
 * @param {LoadBalancingPolicy} childPolicy the wrapped policy.
 * @param {Array.<string>}  whiteList the white listed hosts address in the format ipAddress:port.
 * Only hosts from this list may get connected
 * to (whether they will get connected to or not depends on the child policy).
 * @extends LoadBalancingPolicy
 * @constructor
 */
function WhiteListPolicy (childPolicy, whiteList) {
  if (!childPolicy) {
    throw new Error("You must specify a child load balancing policy");
  }
  if (!util.isArray(whiteList)) {
    throw new Error("You must provide the white list of host addresses");
  }
  this.childPolicy = childPolicy;
  const map = {};
  whiteList.forEach(function (address) {
    map[address] = true;
  });
  this.whiteList = map;
}

util.inherits(WhiteListPolicy, LoadBalancingPolicy);

WhiteListPolicy.prototype.init = function (client, hosts, callback) {
  this.childPolicy.init(client, hosts, callback);
};

/**
 * Uses the child policy to return the distance to the host if included in the white list.
 * Any host not in the while list will be considered ignored.
 * @param host
 */
WhiteListPolicy.prototype.getDistance = function (host) {
  if (!this._contains(host)) {
    return types.distance.ignored;
  }
  return this.childPolicy.getDistance(host);
};

/**
 * @param {Host} host
 * @returns {boolean}
 * @private
 */
WhiteListPolicy.prototype._contains = function (host) {
  return !!this.whiteList[host.address];
};

/**
 * Returns the hosts to use for a new query filtered by the white list.
 */
WhiteListPolicy.prototype.newQueryPlan = function (keyspace, info, callback) {
  const self = this;
  this.childPolicy.newQueryPlan(keyspace, info, function (err, iterator) {
    if (err) {
      return callback(err);
    }
    callback(null, self._filter(iterator));
  });
};

WhiteListPolicy.prototype._filter = function (childIterator) {
  const self = this;
  return {
    next: function () {
      const item = childIterator.next();
      if (!item.done && !self._contains(item.value)) {
        return this.next();
      }
      return item;
    }
  };
};

/**
 * A load-balancing policy implementation that attempts to fairly distribute the load based on the amount of in-flight
 * request per hosts. The local replicas are initially shuffled and
 * <a href="https://www.eecs.harvard.edu/~michaelm/postscripts/mythesis.pdf">between the first two nodes in the
 * shuffled list, the one with fewer in-flight requests is selected as coordinator</a>.
 *
 * <p>
 *   Additionally, it detects unresponsive replicas and reorders them at the back of the query plan.
 * </p>
 *
 * <p>
 *   For graph analytics queries, it uses the preferred analytics graph server previously obtained by driver as first
 *   host in the query plan.
 * </p>
 */
class DseLoadBalancingPolicy extends LoadBalancingPolicy {

  /**
   * Creates a new instance of <code>DseLoadBalancingPolicy</code>.
   * @param {String|Object} [options] The local data center name or the optional policy options object.
   * <p>
   *   Note that when providing the local data center name, it overrides <code>localDataCenter</code> option at
   *   <code>Client</code> level.
   * </p>
   * @param {String} [options.localDc] local data center name.  This value overrides the 'localDataCenter' Client option
   * and is useful for cases where you have multiple execution profiles that you intend on using for routing
   * requests to different data centers.
   * @param {Function} [options.filter] A function to apply to determine if hosts are included in the query plan.
   * The function takes a Host parameter and returns a Boolean.
   */
  constructor(options) {
    super();

    if (typeof options === 'string') {
      options = { localDc: options };
    } else if (!options) {
      options = utils.emptyObject;
    }

    this._client = null;
    this._hosts = null;
    this._filteredHosts = null;
    this._preferredHost = null;
    this._index = 0;
    this.localDc = options.localDc;
    this._filter = options.filter || (() => true);

    // Allow some checks to be injected
    if (options.isHostNewlyUp) {
      this._isHostNewlyUp = options.isHostNewlyUp;
    }
    if (options.healthCheck) {
      this._healthCheck = options.healthCheck;
    }
    if (options.compare) {
      this._compare = options.compare;
    }
    if (options.getReplicas) {
      this._getReplicas = options.getReplicas;
    }
  }

  /**
   * Initializes the load balancing policy, called after the driver obtained the information of the cluster.
   * @param {Client} client
   * @param {HostMap} hosts
   * @param {Function} callback
   */
  init(client, hosts, callback) {
    this._client = client;
    this._hosts = hosts;

    // Clean local host cache
    this._hosts.on('add', () => this._filteredHosts = null);
    this._hosts.on('remove', () => this._filteredHosts = null);

    try {
      setLocalDc(this, client);
    } catch (err) {
      return callback(err);
    }

    callback();
  }

  /**
   * Returns the distance assigned by this policy to the provided host, relatively to the client instance.
   * @param {Host} host
   */
  getDistance(host) {
    if (this._preferredHost !== null && host === this._preferredHost) {
      // Set the last preferred host as local.
      // It ensures that the pool for the graph analytics host has the appropriate size
      return types.distance.local;
    }

    if (!this._filter(host)) {
      return types.distance.ignored;
    }

    return host.datacenter === this.localDc ? types.distance.local : types.distance.ignored;
  }

  /**
   * Returns a host iterator to be used for a query execution.
   * @override
   * @param {String} keyspace
   * @param {ExecutionOptions} executionOptions
   * @param {Function} callback
   */
  newQueryPlan(keyspace, executionOptions, callback) {
    let routingKey;
    let preferredHost;

    if (executionOptions) {
      routingKey = executionOptions.getRoutingKey();

      if (executionOptions.getKeyspace()) {
        keyspace = executionOptions.getKeyspace();
      }

      preferredHost = executionOptions.getPreferredHost();
    }

    let iterable;

    if (!keyspace || !routingKey) {
      iterable = this._getLocalHosts();
    } else {
      iterable = this._getReplicasAndLocalHosts(keyspace, routingKey);
    }

    if (preferredHost) {
      // Set it on an instance level field to set the distance
      this._preferredHost = preferredHost;
      iterable = DseLoadBalancingPolicy._getPreferredHostFirst(preferredHost, iterable);
    }

    return callback(null, iterable);
  }

  /**
   * Yields the preferred host first, followed by the host in the provided iterable
   * @param preferredHost
   * @param iterable
   * @private
   */
  static *_getPreferredHostFirst(preferredHost, iterable) {
    yield preferredHost;

    for (const host of iterable) {
      if (host !== preferredHost) {
        yield host;
      }
    }
  }

  /**
   * Yields the local hosts without the replicas already yielded
   * @param {Array<Host>} [localReplicas] The local replicas that we should avoid to include again
   * @private
   */
  *_getLocalHosts(localReplicas) {
    // Use a local reference
    const hosts = this._getFilteredLocalHosts();
    const initialIndex = this._getIndex();

    // indexOf() over an Array is a O(n) operation but given that there should be 3 to 7 replicas,
    // it shouldn't be an expensive call. Additionally, this will only be executed when the local replicas
    // have been exhausted in a lazy manner.
    const canBeYield = localReplicas
      ? h => localReplicas.indexOf(h) === -1
      : h => true;

    for (let i = 0; i < hosts.length; i++) {
      const h = hosts[(i + initialIndex) % hosts.length];
      if (canBeYield(h)) {
        yield h;
      }
    }
  }

  _getReplicasAndLocalHosts(keyspace, routingKey) {
    let replicas = this._getReplicas(keyspace, routingKey);
    if (replicas === null) {
      return this._getLocalHosts();
    }

    const filteredReplicas = [];
    let newlyUpReplica = null;
    let newlyUpReplicaTimestamp = Number.MIN_SAFE_INTEGER;
    let unhealthyReplicas = 0;

    // Filter by DC, predicate and UP replicas
    // Use the same iteration to perform other checks: whether if its newly UP or unhealthy
    // As this is part of the hot path, we use a simple loop and avoid using Array.prototype.filter() + closure
    for (let i = 0; i < replicas.length; i++) {
      const h = replicas[i];
      if (!this._filter(h) || h.datacenter !== this.localDc || !h.isUp()) {
        continue;
      }
      const isUpSince = this._isHostNewlyUp(h);
      if (isUpSince !== null && isUpSince > newlyUpReplicaTimestamp) {
        newlyUpReplica = h;
        newlyUpReplicaTimestamp = isUpSince;
      }
      if (newlyUpReplica === null && !this._healthCheck(h)) {
        unhealthyReplicas++;
      }
      filteredReplicas.push(h);
    }

    replicas = filteredReplicas;

    // Shuffle remaining local replicas
    utils.shuffleArray(replicas);

    if (replicas.length < 3) {
      // Avoid reordering replicas of a set of 2 as we could be doing more harm than good
      return this.yieldReplicasFirst(replicas);
    }

    let temp;

    if (newlyUpReplica === null) {
      if (unhealthyReplicas > 0 && unhealthyReplicas < Math.floor(replicas.length / 2 + 1)) {
        // There is one or more unhealthy replicas and there is a majority of healthy replicas
        this._sendUnhealthyToTheBack(replicas, unhealthyReplicas);
      }
    }
    else if ((newlyUpReplica === replicas[0] || newlyUpReplica === replicas[1]) && Math.random() * 4 >= 1) {
      // There is a newly UP replica and the replica in first or second position is the most recent replica
      // marked as UP and dice roll 1d4!=1 -> Send it to the back of the Array
      const index = newlyUpReplica === replicas[0] ? 0 : 1;
      temp = replicas[replicas.length - 1];
      replicas[replicas.length - 1] = replicas[index];
      replicas[index] = temp;
    }

    if (this._compare(replicas[1], replicas[0]) > 0) {
      // Power of two random choices
      temp = replicas[0];
      replicas[0] = replicas[1];
      replicas[1] = temp;
    }

    return this.yieldReplicasFirst(replicas);
  }

  /**
   * Yields the local replicas followed by the rest of local nodes.
   * @param {Array<Host>} replicas The local replicas
   */
  *yieldReplicasFirst(replicas) {
    for (let i = 0; i < replicas.length; i++) {
      yield replicas[i];
    }
    yield* this._getLocalHosts(replicas);
  }

  _isHostNewlyUp(h) {
    return (h.isUpSince !== null && Date.now() - h.isUpSince < newlyUpInterval) ? h.isUpSince : null;
  }

  /**
   * Returns a boolean determining whether the host health is ok or not.
   * A Host is considered unhealthy when there are enough items in the queue (10 items in-flight) but the
   * Host is not responding to those requests.
   * @param {Host} h
   * @return {boolean}
   * @private
   */
  _healthCheck(h) {
    return !(h.getInFlight() >= 10 && h.getResponseCount() <= 1);
  }

  /**
   * Compares to host and returns 1 if it needs to favor the first host otherwise, -1.
   * @return {number}
   * @private
   */
  _compare(h1, h2) {
    return h1.getInFlight() < h2.getInFlight() ? 1 : -1;
  }

  _getReplicas(keyspace, routingKey) {
    return this._client.getReplicas(keyspace, routingKey);
  }

  /**
   * Returns an Array of hosts filtered by DC and predicate.
   * @returns {Array<Host>}
   * @private
   */
  _getFilteredLocalHosts() {
    if (this._filteredHosts === null) {
      this._filteredHosts = this._hosts.values()
        .filter(h => this._filter(h) && h.datacenter === this.localDc && h.isUp());
    }
    return this._filteredHosts;
  }

  _getIndex() {
    const result = this._index++;
    // Overflow protection
    if (this._index === 0x7fffffff) {
      this._index = 0;
    }
    return result;
  }

  _sendUnhealthyToTheBack(replicas, unhealthyReplicas) {
    let counter = 0;

    // Start from the back, move backwards and stop once all unhealthy replicas are at the back
    for (let i = replicas.length - 1; i >= 0 && counter < unhealthyReplicas; i--) {
      const host = replicas[i];
      if (this._healthCheck(host)) {
        continue;
      }

      const targetIndex = replicas.length - 1 - counter;
      if (targetIndex !== i) {
        const temp = replicas[targetIndex];
        replicas[targetIndex] = host;
        replicas[i] = temp;
      }
      counter++;
    }
  }
}

/**
 * Validates and sets the local data center to be used.
 * @param {LoadBalancingPolicy} lbp
 * @param {Client} client
 * @private
 */
function setLocalDc(lbp, client) {
  if (!(lbp instanceof LoadBalancingPolicy)) {
    throw new errors.DriverInternalError('LoadBalancingPolicy instance was not provided');
  }

  if (client && client.options) {
    if (lbp.localDc && !client.options.localDataCenter) {
      client.log('info', 'Local data center \'' + lbp.localDc + '\' was provided as an argument to' +
        ' DCAwareRoundRobinPolicy. It is more preferable to specify the local data center using \'localDataCenter\'' +
        ' in Client options instead when your application is targeting a single data center.');
    }

    // If localDc is unset, use value set in client options.
    lbp.localDc = lbp.localDc || client.options.localDataCenter;
  }

  if (!lbp.localDc) {
    throw new errors.ArgumentError('\'localDataCenter\' is not defined in Client options and also was' +
      ' not specified in constructor. At least one is required.');
  }
}

exports.DCAwareRoundRobinPolicy = DCAwareRoundRobinPolicy;
exports.DseLoadBalancingPolicy = DseLoadBalancingPolicy;
exports.LoadBalancingPolicy = LoadBalancingPolicy;
exports.RoundRobinPolicy = RoundRobinPolicy;
exports.TokenAwarePolicy = TokenAwarePolicy;
exports.WhiteListPolicy = WhiteListPolicy;<|MERGE_RESOLUTION|>--- conflicted
+++ resolved
@@ -100,27 +100,11 @@
 
 /**
  * A data-center aware Round-robin load balancing policy.
-<<<<<<< HEAD
  * This policy provides round-robin queries over the nodes of the local
- * data center. 
+ * data center.
  * @param {?String} [localDc] local datacenter name.  This value overrides the 'localDataCenter' Client option \
  * and is useful for cases where you have multiple execution profiles that you intend on using for routing
  * requests to different data centers.
-=======
- * This policy provides round-robin queries over the node of the local
- * data center. It also includes in the query plans returned a configurable
- * number of hosts in the remote data centers, but those are always tried
- * after the local nodes. In other words, this policy guarantees that no
- * host in a remote data center will be queried unless no host in the local
- * data center can be reached.
- * @param {?String} [localDc] local datacenter name.
- * @param {Number} [usedHostsPerRemoteDc] Deprecated: the number of host per remote datacenter that the policy will
- * yield in a newQueryPlan after the local nodes.
- * <p>
- *   Note that this parameter is deprecated and will be removed in the next major version. Handling data center
- *   outages is better suited at a service level rather than within an application client.
- * </p>
->>>>>>> c6b58c6a
  * @extends {LoadBalancingPolicy}
  * @constructor
  */
