--- conflicted
+++ resolved
@@ -544,15 +544,8 @@
   if (rowCallback) {
     rowCallback(handler.rowIndex++, row, rowLength);
   }
-<<<<<<< HEAD
-  if (handler.callback && handler.rowIndex === rowLength) {
-    var callback = handler.callback;
-    //Prevent chained invocations from #clearAndInvokePending()
-    handler.callback = null;
-    callback(null, { rowLength: rowLength, meta: meta, flags: flags });
-=======
   if (handler.rowIndex === rowLength) {
-    this.invokeCallback(handler, null, { rowLength: rowLength, meta: meta, traceId: traceId });
+    this.invokeCallback(handler, null, { rowLength: rowLength, meta: meta, flags: flags });
   }
 };
 
@@ -594,7 +587,6 @@
   };
   if (handler.options && handler.options.rowCallback) {
     handler.options.rowCallback = function noop() {};
->>>>>>> 4ff2a289
   }
   var message = util.format('The host %s did not reply before timeout %d ms', this.endPoint, this.options.socketOptions.readTimeout);
   originalCallback(new errors.OperationTimedOutError(message));
