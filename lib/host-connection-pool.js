/**
 * Copyright (C) 2016-2017 DataStax, Inc.
 *
 * Please see the license for details:
 * http://www.datastax.com/terms/datastax-dse-driver-license-terms
 */
'use strict';
const util = require('util');
const events = require('events');

const Connection = require('./connection');
const utils = require('./utils');
const errors = require('./errors');
const clientOptions = require('./client-options');

// Used to get the index of the connection with less in-flight requests
let connectionIndex = 0;
const connectionIndexOverflow = Math.pow(2, 15);

let defaultOptions;

/**
 * Represents the possible states of the pool.
 * Possible state transitions:
 *  - From initial to closing: The pool must be closed because the host is ignored.
 *  - From initial to shuttingDown: The pool is being shutdown as a result of a client shutdown.
 *  - From closing to initial state: The pool finished closing connections (is now ignored) and it resets to
 *    initial state in case the host is marked as local/remote in the future.
 *  - From closing to shuttingDown (rare): It was marked as ignored, now the client is being shutdown.
 *  - From shuttingDown to shutdown: Finished shutting down, the pool should not be reused.
 * @private
 */
const state = {
  // Initial state: open / opening / ready to be opened
  initial: 0,
  // When the pool is being closed as part of a distance change
  closing: 1,
  // When the pool is being shutdown for good
  shuttingDown: 2,
  // When the pool has being shutdown
  shutDown: 4
};

/**
 * Represents a pool of connections to a host
 */
class HostConnectionPool extends events.EventEmitter {
  /**
   * Creates a new instance of HostConnectionPool.
   * @param {Host} host
   * @param {Number} protocolVersion Initial protocol version
   * @extends EventEmitter
   */
  constructor(host, protocolVersion) {
    super();
    this._address = host.address;
    this._newConnectionTimeout = null;
    this._creating = false;
    this._state = state.initial;
<<<<<<< HEAD
    this.inFlight = 0;
=======
>>>>>>> 78b89640
    this.responseCounter = 0;
    this.options = host.options;
    this.protocolVersion = protocolVersion;
    this.coreConnectionsLength = 1;
    /**
     * An immutable array of connections
     * @type {Array.<Connection>}
     */
    this.connections = utils.emptyArray;
    this.setMaxListeners(0);
    this.log = utils.log;
  }

  /**
   * Borrows a connection from the pool.
   * @param {String} keyspace
   * @param {Function} callback
   */
  createAndBorrowConnection(keyspace, callback) {
    this.create(false, err => {
      if (err) {
        return callback(err);
      }

      this.borrowConnection(keyspace, null, callback);
    });
  }

  getInFlight() {
    const length = this.connections.length;
    if (length === 1) {
      return this.connections[0].getInFlight();
    }

    let sum = 0;
    for (let i = 0; i < length; i++) {
      sum += this.connections[i].getInFlight();
    }
    return sum;
  }

  /**
   * Tries to borrow one of the existing connections from the pool.
   * @param {Connection} previousConnection When provided, the pool should try to provide a different connection.
   * @param {String} keyspace
   * @param {Function} callback
   */
  borrowConnection(keyspace, previousConnection, callback) {
    if (this.connections.length === 0) {
      return callback(new Error('No connection available'));
    }

    const maxRequests = this.options.pooling.maxRequestsPerConnection;
    const c = HostConnectionPool.minInFlight(this.connections, maxRequests, previousConnection);

    if (c.getInFlight() >= maxRequests) {
      return callback(new errors.BusyConnectionError(this._address, maxRequests, this.connections.length));
    }

    if (!keyspace || keyspace === c.keyspace) {
      // Connection is ready to be used
      return callback(null, c);
    }

    c.changeKeyspace(keyspace, (err) => {
      callback(err, c);
    });
  }

  /**
   * Gets the connection with the minimum number of in-flight requests.
   * Only checks for 2 connections (round-robin) and gets the one with minimum in-flight requests, as long as
   * the amount of in-flight requests is lower than maxRequests.
   * @param {Array.<Connection>} connections
   * @param {Number} maxRequests
   * @param {Connection} previousConnection
   * @returns {Connection}
   */
  static minInFlight(connections, maxRequests, previousConnection) {
    const length = connections.length;
    if (length === 1) {
      return connections[0];
    }

    // Use a single index for all hosts as a simplified way to balance the load between connections
    connectionIndex++;
    if (connectionIndex >= connectionIndexOverflow) {
      connectionIndex = 0;
    }

    let current;
    for (let index = connectionIndex; index < connectionIndex + length; index++) {
      current = connections[index % length];
      if (current === previousConnection) {
        // Increment the index and skip
        current = connections[(++index) % length];
      }

      let next = connections[(index + 1) % length];
      if (next === previousConnection) {
        // Skip
        next = connections[(index + 2) % length];
      }

      if (next.getInFlight() < current.getInFlight()) {
        current = next;
      }

      if (current.getInFlight() < maxRequests) {
        // Check as few connections as possible, as long as the amount of in-flight
        // requests is lower than maxRequests
        break;
      }
    }
    return current;
  }

  /**
   * Create the min amount of connections, if the pool is empty.
   * @param {Boolean} warmup Determines if all connections must be created before invoking the callback
   * @param {Function} callback
   */
  create(warmup, callback) {
    if (this.isClosing()) {
      return callback(new Error('Pool is being closed when calling create'));
    }
    // The value of this.coreConnectionsLength can change over time
    // when an existing pool is being resized (by setting the distance).
    if (this.connections.length >= this.coreConnectionsLength) {
      return callback();
    }
    if (!warmup && this.connections.length > 0) {
      // we already have a valid connection
      // let the connection grow continue in the background
      this.increaseSize();
      return callback();
    }
    this.once('creation', callback);
    if (this._creating) {
      // wait for the pool to be creating
      return;
    }
    this._creating = true;
    let connectionsToCreate = this.coreConnectionsLength;
    if (!warmup) {
      connectionsToCreate = 1;
    }
    const self = this;
    utils.whilst(
      function condition() {
        return self.connections.length < connectionsToCreate;
      },
      function iterator(next) {
        self._attemptNewConnection(next);
      }, function whilstEnded(err) {
        self._creating = false;
        if (err) {
          if (self.isClosing()) {
            self.log('info', 'Connection pool created but it was being closed');
            self._closeAllConnections();
            err = new Error('Pool is being closed');
          }
          else {
            // there was an error and no connections could be successfully opened
            self.log('warning', util.format('Connection pool to host %s could not be created', self._address), err);
          }
          return self.emit('creation', err);
        }
        self.log('info', util.format('Connection pool to host %s created with %d connection(s)',
          self._address, self.connections.length));
        self.emit('creation');
        self.increaseSize();
      });
  }

  /** @returns {Connection} */
  _createConnection() {
    const c = new Connection(this._address, this.protocolVersion, this.options);
<<<<<<< HEAD
    c.on('inFlightIncrease', () => this.inFlight++);
    c.on('inFlightDecrease', n => this.inFlight -= n);
=======
>>>>>>> 78b89640
    c.on('responseDequeued', () => this.responseCounter++);

    const self = this;
    function connectionErrorCallback() {
      // The socket is not fully open / can not send heartbeat
      self.remove(c);
    }
    c.on('idleRequestError', connectionErrorCallback);
    c.on('socketClose', connectionErrorCallback);
    return c;
  }

  /**
   * Prevents reconnection timeout from triggering
   */
  clearNewConnectionAttempt() {
    if (!this._newConnectionTimeout) {
      return;
    }
    clearTimeout(this._newConnectionTimeout);
    this._newConnectionTimeout = null;
  }

  /**
   * @param {Function} callback
   */
  _attemptNewConnection(callback) {
    const c = this._createConnection();
    const self = this;
    this.once('open', callback);
    if (this._opening) {
      // wait for the event to fire
      return;
    }
    this._opening = true;
    c.open(function attemptOpenCallback(err) {
      self._opening = false;
      if (err) {
        self.log('warning', util.format('Connection to %s could not be created: %s', self._address, err), err);
        c.close();
        return self.emit('open', err);
      }
      if (self.isClosing()) {
        self.log('info', util.format('Connection to %s opened successfully but pool was being closed', self._address));
        c.close();
        return self.emit('open', new Error('Connection closed'));
      }
      // use a copy of the connections array
      const newConnections = self.connections.slice(0);
      newConnections.push(c);
      self.connections = newConnections;
      self.log('info', util.format('Connection to %s opened successfully', self._address));
      self.emit('open', null, c);
    });
  }

  attemptNewConnectionImmediate() {
    const self = this;
    function openConnection() {
      self.clearNewConnectionAttempt();
      self.scheduleNewConnectionAttempt(0);
    }
    if (this._state === state.initial) {
      return openConnection();
    }
    if (this._state === state.closing) {
      return this.once('close', openConnection);
    }
    // In the case the pool its being / has been shutdown for good
    // Do not attempt to create a new connection.
  }

  /**
   * Closes the connection and removes a connection from the pool.
   * @param {Connection} connection
   */
  remove(connection) {
    // locating an object by position in the array is O(n), but normally there should be between 1 to 8 connections.
    const index = this.connections.indexOf(connection);
    if (index < 0) {
      // it was already removed from the connections and it's closing
      return;
    }
    // remove the connection from the pool, using an pool copy
    const newConnections = this.connections.slice(0);
    newConnections.splice(index, 1);
    this.connections = newConnections;
    // close the connection
    setImmediate(function removeClose() {
      connection.close();
    });
    this.emit('remove');
  }

  /**
   * @param {Number} delay
   */
  scheduleNewConnectionAttempt(delay) {
    if (this.isClosing()) {
      return;
    }
    const self = this;
    this._newConnectionTimeout = setTimeout(function newConnectionTimeoutExpired() {
      self._newConnectionTimeout = null;
      if (self.connections.length >= self.coreConnectionsLength) {
        // new connection can be scheduled while a new connection is being opened
        // the pool has the appropriate size
        return;
      }
      self._attemptNewConnection(utils.noop);
    }, delay);
  }

  hasScheduledNewConnection() {
    return !!this._newConnectionTimeout || this._opening;
  }

  /**
   * Increases the size of the connection pool in the background, if needed.
   */
  increaseSize() {
    if (this.connections.length < this.coreConnectionsLength && !this.hasScheduledNewConnection()) {
      // schedule the next connection in the background
      this.scheduleNewConnectionAttempt(0);
    }
  }

  /**
   * Gets the amount of responses and resets the internal counter.
   * @returns {number}
   */
  getAndResetResponseCounter() {
    const temp = this.responseCounter;
    this.responseCounter = 0;
    return temp;
  }

  /**
   * Gets a boolean indicating if the pool is being closed / shutting down or has been shutdown.
   */
  isClosing() {
    return this._state !== state.initial;
  }

  /**
   * Gracefully waits for all in-flight requests to finish and closes the pool.
   */
  drainAndShutdown() {
    if (this.isClosing()) {
      // Its already closing / shutting down
      return;
    }
    this._state = state.closing;
    this.clearNewConnectionAttempt();
    const self = this;
    if (this.connections.length === 0) {
      return this._afterClosing();
    }
    const connections = this.connections;
    this.connections = utils.emptyArray;
    let closedConnections = 0;
    this.log('info', util.format('Draining and closing %d connections to %s', connections.length, this._address));
    let wasClosed = false;
    // eslint-disable-next-line prefer-const
    let checkShutdownTimeout;
    for (let i = 0; i < connections.length; i++) {
      const c = connections[i];
      if (c.getInFlight() === 0) {
        getDelayedClose(c)();
        continue;
      }
      c.emitDrain = true;
      c.once('drain', getDelayedClose(c));
    }
    function getDelayedClose(connection) {
      return (function delayedClose() {
        connection.close();
        if (++closedConnections < connections.length) {
          return;
        }
        if (wasClosed) {
          return;
        }
        wasClosed = true;
        if (checkShutdownTimeout) {
          clearTimeout(checkShutdownTimeout);
        }
        self._afterClosing();
      });
    }
    // Check that after sometime (readTimeout + 100ms) the connections have been drained
    const delay = (this.options.socketOptions.readTimeout || getDefaultOptions().socketOptions.readTimeout) + 100;
    checkShutdownTimeout = setTimeout(function checkShutdown() {
      wasClosed = true;
      connections.forEach(function connectionEach(c) {
        c.close();
      });
      self._afterClosing();
    }, delay);
  }

  _afterClosing() {
    const self = this;
    function resetState() {
      if (self._state === state.shuttingDown) {
        self._state = state.shutDown;
      }
      else {
        self._state = state.initial;
      }
      self.emit('close');
    }
    if (this._creating) {
      // The pool is being created, reset the state back to init once the creation finished (without any new connection)
      return this.once('creation', resetState);
    }
    if (this._opening) {
      // The pool is growing, reset the state back to init once the open finished (without any new connection)
      return this.once('open', resetState);
    }
    resetState();
  }

  /**
   * @param {Function} callback
   */
  shutdown(callback) {
    this.clearNewConnectionAttempt();
    if (!this.connections.length) {
      this._state = state.shutDown;
      return callback();
    }
    const previousState = this._state;
    this._state = state.shuttingDown;
    if (previousState === state.closing) {
      return this.once('close', callback);
    }
    this.once('shutdown', callback);
    if (previousState === state.shuttingDown) {
      // Its going to be emitted
      return;
    }
    const self = this;
    this._closeAllConnections(function closeAllCallback() {
      self._state = state.shutDown;
      self.emit('shutdown');
    });
  }

  /** @param {Function} [callback] */
  _closeAllConnections(callback) {
    callback = callback || utils.noop;
    const connections = this.connections;
    // point to an empty array
    this.connections = utils.emptyArray;
    if (connections.length === 0) {
      return callback();
    }
    this.log('info', util.format('Closing %d connections to %s', connections.length, this._address));
    utils.each(connections, function closeEach(c, next) {
      c.close(function closedCallback() {
        //ignore errors
        next();
      });
    }, callback);
  }
}

/** Lazily loads the default options */
function getDefaultOptions() {
  if (defaultOptions === undefined) {
    defaultOptions = clientOptions.defaultOptions();
  }
  return defaultOptions;
}

module.exports = HostConnectionPool;<|MERGE_RESOLUTION|>--- conflicted
+++ resolved
@@ -57,10 +57,6 @@
     this._newConnectionTimeout = null;
     this._creating = false;
     this._state = state.initial;
-<<<<<<< HEAD
-    this.inFlight = 0;
-=======
->>>>>>> 78b89640
     this.responseCounter = 0;
     this.options = host.options;
     this.protocolVersion = protocolVersion;
@@ -239,11 +235,6 @@
   /** @returns {Connection} */
   _createConnection() {
     const c = new Connection(this._address, this.protocolVersion, this.options);
-<<<<<<< HEAD
-    c.on('inFlightIncrease', () => this.inFlight++);
-    c.on('inFlightDecrease', n => this.inFlight -= n);
-=======
->>>>>>> 78b89640
     c.on('responseDequeued', () => this.responseCounter++);
 
     const self = this;
