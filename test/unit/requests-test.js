--- conflicted
+++ resolved
@@ -24,7 +24,6 @@
     const request = getQueryRequest();
     testClone(request);
   });
-<<<<<<< HEAD
   describe('#write()', function () {
     it('should include keyspace from options', function () {
       const request = new QueryRequest('Q1', [ ], { keyspace: 'ks1' } );
@@ -49,19 +48,14 @@
       ]);
       assert.deepEqual(request.write(dseV1Encoder, 0), expectedBuffer);
     });
-=======
-
-  describe('#write()', function () {
+
     testRequestLength(getQueryRequest);
->>>>>>> 1cf75dd1
   });
 });
 
 describe('ExecuteRequest', function () {
   describe('#clone()', function () {
-<<<<<<< HEAD
-    const meta = { resultId: utils.allocBufferFromString('R1'), columns: [ { type: { code: types.dataTypes.int } }, { type: { code: types.dataTypes.int } } ]};
-    const request = new ExecuteRequest('Q1', utils.allocBufferFromString('Q1'), [ 1, 2], {}, meta);
+    const request = getExecuteRequest();
     testClone(request);
   });
   describe('#write()', function() {
@@ -78,6 +72,8 @@
       ]);
       assert.deepEqual(request.write(encoder, 0), expectedBuffer);
     });
+
+    testRequestLength(getExecuteRequest);
   });
 });
 
@@ -105,14 +101,10 @@
       ]);
       assert.deepEqual(request.write(dseV1Encoder, 0), expectedBuffer);
     });
-=======
-    const request = getExecuteRequest();
-    testClone(request);
   });
 
   describe('#write()', function () {
     testRequestLength(getExecuteRequest);
->>>>>>> 1cf75dd1
   });
 });
 
@@ -122,7 +114,6 @@
     const request = getBatchRequest();
     testClone(request);
   });
-<<<<<<< HEAD
   it('should include keyspace from options', function () {
     const request = new BatchRequest([
       { query: 'Q1', params: [] },
@@ -157,11 +148,8 @@
       ]);
       assert.deepEqual(request.write(dseV1Encoder, 0), expectedBuffer);
     });
-=======
-
-  describe('#write()', function () {
+
     testRequestLength(getBatchRequest);
->>>>>>> 1cf75dd1
   });
 });
 
@@ -266,6 +254,10 @@
 }
 
 function getExecuteRequest() {
-  const meta = { columns: [ { type: { code: types.dataTypes.int } }, { type: { code: types.dataTypes.int } } ]};
+  const meta = {
+    resultId: utils.allocBufferFromString('R1'),
+    columns: [ { type: { code: types.dataTypes.int } }, { type: { code: types.dataTypes.int } } ]
+  };
+
   return new ExecuteRequest('Q1', utils.allocBufferFromString('Q1'), [ 1, 2], {}, meta);
 }