--- conflicted
+++ resolved
@@ -55,29 +55,13 @@
         expectedResolved = expectedHosts;
       }
 
-<<<<<<< HEAD
-      const cc = new CcMock(clientOptions.extend({ contactPoints: ['my-host-name'] }), null, getContext({
-        queryResults: { 'system\\.peers': {
-          rows: expectedHosts
-            .filter(address => address !== '1:9042')
-            .map(address => ({'rpc_address': address.split(':')[0] }))
-        }}
-      }));
-=======
       const state = {};
       const cc = new CcMock(clientOptions.extend({ contactPoints: ['my-host-name'] }), null, getContext({ failBorrow: 10, state}));
->>>>>>> 636c7089
 
       cc.init(function (err) {
         cc.shutdown();
-<<<<<<< HEAD
-        cc.hosts.values().forEach(h => h.shutdown());
-        assert.ifError(err);
-        assert.deepEqual(hosts.map(h => h.address), expectedHosts);
-=======
         helper.assertInstanceOf(err, errors.NoHostAvailableError);
         assert.deepStrictEqual(state.connectionAttempts.sort(), expectedHosts.sort());
->>>>>>> 636c7089
         const resolvedContactPoints = cc.getResolvedContactPoints();
         assert.deepStrictEqual(resolvedContactPoints.get('my-host-name'), expectedResolved);
         done();
@@ -187,10 +171,7 @@
         cc.shutdown();
         assert.ifError(err);
         assert.ok(cc.initialized);
-<<<<<<< HEAD
-=======
         assert.deepStrictEqual(state.connectionAttempts.sort(), contactPoints.map(x => `${x}:9042`));
->>>>>>> 636c7089
         helper.assertMapEqual(
           cc.getResolvedContactPoints(),
           new Map([['::1', ['[::1]:9042']], ['::2', ['[::2]:9042']]]));
