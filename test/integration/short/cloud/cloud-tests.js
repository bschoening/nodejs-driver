/**
 * Copyright DataStax, Inc.
 *
 * Please see the license for details:
 * http://www.datastax.com/terms/datastax-dse-driver-license-terms
 */

'use strict';

const assert = require('assert');
const proxyquire = require('proxyquire');

const cloudHelper = require('./cloud-helper');
const helper = require('../../../test-helper');
const policies = require('../../../../lib/policies');
const errors = require('../../../../lib/errors');
const auth = require('../../../../lib/auth');
const utils = require('../../../../lib/utils');
const types = require('../../../../lib/types');
const vdescribe = helper.vdescribe;

const port = 9042;

vdescribe('dse-6.7', 'Cloud support', function () {
  // Only run tests with few versions of DSE as SNI project has a fixed C*/DSE version

  if (helper.isWin()) {
    // Skip altogether for AppVeyor
    return;
  }

  this.timeout(300000);

  context('with a 3 node cluster', () => {

    cloudHelper.setup({
      queries: [
        "CREATE KEYSPACE ks_network_rf1 WITH replication = {'class': 'NetworkTopologyStrategy', 'dc1' : 1}",
        "CREATE TABLE ks_network_rf1.table1 (id int primary key, name text)",
      ]
    });

    it('should resolve dns name of the proxy, connect and set defaults', () => {
      const client = cloudHelper.getClient();

      return client.connect()
        .then(() => {
          assert.strictEqual(client.hosts.length, 3);

          assert.ok(client.options.sni.addressResolver.getIp());
          assert.ok(client.options.sni.port);
          assert.strictEqual(client.metadata.isDbaas(), true);
          assert.strictEqual(client.options.queryOptions.consistency, types.consistencies.localQuorum);

          client.hosts.forEach(h => {
            assert.ok(h.isUp());
            helper.assertContains(h.address, `:${port}`);
            assert.strictEqual(h.pool.connections.length, 1);
            assert.strictEqual(h.pool.connections[0].endpointFriendlyName,
              `${client.options.sni.addressResolver.getIp()}:${client.options.sni.port} (${h.hostId})`);
          });
        })
        .then(() => client.shutdown());
    });

    it('should use all the proxy resolved addresses', () => {
      let resolvedAddress;
      const libPath = '../../../../lib';

      const ControlConnection = proxyquire(`${libPath}/control-connection`, {
        'dns':  {
          resolve4: (name, cb) => {
            resolvedAddress = name;
            // Use different loopback addresses
            cb(null, ['127.0.0.1', '127.0.0.2']);
          }
        }
      });

      const Client = proxyquire(`${libPath}/client`, { './control-connection': ControlConnection });

      const client = new Client(cloudHelper.getOptions({ cloud: { secureConnectBundle: 'certs/bundles/creds-v1.zip' } }));

      after(() => client.shutdown());

      return client.connect()
        .then(() => {
          // Validate custom resolution was used
          assert.ok(resolvedAddress);

          const hosts = client.hosts.values();
          assert.strictEqual(hosts.length, 3);

          hosts.forEach((h, index) => {
            assert.strictEqual(h.pool.connections.length, 1);
            // Validate all resolved addresses are used
            assert.strictEqual(h.pool.connections[0].endpoint.split(':')[0], `127.0.0.${(index % 2) + 1}`);
          });

          return client.shutdown();
        });
    });

    it('should match system.local information of each node', () => {
      const client = cloudHelper.getClient({ policies: new policies.loadBalancing.RoundRobinPolicy()});

      // Use round robin to make sure that the 3 host are targeted in 3 executions
      return client.connect()
        .then(() => Promise.all(new Array(3).fill(0).map(() => client.execute('SELECT * FROM system.local'))))
        .then(results => {
          const queried = new Set();
          results.forEach(rs => {
            queried.add(rs.info.queriedHost);
            const host = client.hosts.get(rs.info.queriedHost);
            const row = rs.first();

            assert.ok(host);
            assert.strictEqual(row['host_id'].toString(), host.hostId.toString());
            assert.strictEqual(host.address, `${row['rpc_address']}:${port}`);
          });

          assert.strictEqual(queried.size, 3);
        })
        .then(() => client.shutdown());
    });

    it('should set the auth provider', () => {
      const client = cloudHelper.getClient({ });

      return client.connect()
        .then(() => {
<<<<<<< HEAD
          helper.assertInstanceOf(client.options.authProvider, auth.DsePlainTextAuthProvider);
          assert.strictEqual(client.options.authProvider.username, 'cassandra');
=======
          helper.assertInstanceOf(client.options.authProvider, auth.PlainTextAuthProvider);
          assert.strictEqual(client.options.authProvider.username, 'user1');
>>>>>>> 2cb2f65b
        })
        .then(() => client.shutdown());
    });

    it('should support leaving the auth unset', () => {
      const client = cloudHelper.getClient({ cloud: { secureConnectBundle: 'certs/bundles/creds-v1-wo-creds.zip' } });

      return client.connect()
        .catch(() => {})
        .then(() => assert.strictEqual(client.options.authProvider, null))
        .then(() => client.shutdown());
    });

    it('should support overriding the auth provider', () => {
      const authProvider = new auth.DsePlainTextAuthProvider('user1', '12345678');
      const client = cloudHelper.getClient({ authProvider });

      return client.connect()
        .catch(err => {
          helper.assertInstanceOf(err, errors.NoHostAvailableError);
          helper.assertInstanceOf(utils.objectValues(err.innerErrors)[0], errors.AuthenticationError);
        })
        .then(() => assert.strictEqual(client.options.authProvider, authProvider))
        .then(() => client.shutdown());
    });

    it('should callback in error when bundle file does not exist', () => {
      const client = cloudHelper.getClient({ cloud: { secureConnectBundle: 'certs/bundles/does-not-exist.zip' }});
      let error;

      return client.connect()
        .catch(err => error = err)
        .then(() => {
          helper.assertInstanceOf(error, Error);
          assert.strictEqual(error.code, 'ENOENT');
        })
        .then(() => client.shutdown());
    });

    it('should provide token-aware load balancing by default', () => {
      const replicasByKey = [[0, 2], [1, 2], [2, 2], [3, 1], [4, 3], [5, 2]];

      const client = cloudHelper.getClient();

      return client.connect()
        .then(() => Promise.all(replicasByKey.map(item => {
          const query = 'INSERT INTO ks_network_rf1.table1 (id, name) VALUES (?, ?)';
          const params = [ item[0], `name for id ${item[0]}`];
          const replica = item[1].toString();

          return client.execute(query, params, { prepare: true })
            .then(rs => assert.strictEqual(helper.lastOctetOf(rs.info.queriedHost), replica));
        })))
        .then(() => client.shutdown());
    });

    context('with nodes going down', () => {
      beforeEach(() => cloudHelper.startAllNodes());
      after(() => cloudHelper.startAllNodes());

      it('should reconnect to the same host and refresh dns resolution', () => {
        const client = cloudHelper.getClient({
          pooling: { heartBeatInterval: 50 },
          policies: { reconnection: new policies.reconnection.ConstantReconnectionPolicy(20) }
        });

        let refreshCalled = false;

        return client.connect()
          .then(() => assert.strictEqual(client.hosts.values().find(h => !h.isUp()), undefined))
          .then(() => cloudHelper.stopNode(1))
          .then(() => helper.setIntervalUntilPromise(() => client.hosts.values().find(h => !h.isUp()), 20, 1000))
          .then(() => {
            assert.strictEqual(client.hosts.values().filter(h => h.isUp()).length, 2);

            // Patch refresh() method
            const resolver = client.options.sni.addressResolver;
            const fn = resolver.refresh;
            resolver.refresh = (cb) => {
              refreshCalled = true;
              fn.call(resolver, cb);
            };
          })
          .then(() => cloudHelper.startNode(1))
          .then(() => helper.setIntervalUntilPromise(() => !client.hosts.values().find(h => !h.isUp()), 20, 1000))
          .then(() => {
            assert.strictEqual(client.hosts.values().filter(h => h.isUp()).length, 3);
            assert.ok(refreshCalled);
          });
      });

      it('should continue querying', () => {
        const client = cloudHelper.getClient({
          pooling: { heartBeatInterval: 50 },
          policies: { reconnection: new policies.reconnection.ConstantReconnectionPolicy(40) },
          queryOptions: { isIdempotent: true }
        });

        let restarted = false;

        return client.connect()
          .then(() => assert.strictEqual(client.hosts.values().find(h => !h.isUp()), undefined))
          .then(() => {
            // In the background, stop and restart a node
            Promise.resolve()
              .then(() => cloudHelper.stopNode(1))
              .then(() => promiseDelay(200))
              .then(() => cloudHelper.startNode(1))
              .then(() => promiseDelay(500))
              .then(() => restarted = true);
          })
          .then(() => repeatUntil(
            () => restarted,
            () => promiseRepeat(1000, 32, () => client.execute(helper.queries.basic))
          ))
          .then(() => client.shutdown());
      });
    });
  });

  context('without a metadata service', () => {

    it('should throw a NoHostAvailableError when there address is unreachable', () => {
      let error;

      // Use bundle with unreachable address
      const client = cloudHelper.getClient({ cloud: { secureConnectBundle: 'certs/bundles/creds-v1-unreachable.zip' } });

      return client.connect()
        .catch(err => error = err)
        .then(() => {
          helper.assertInstanceOf(error, errors.NoHostAvailableError);
          assert.strictEqual(error.message, 'There was an error fetching the metadata information');
          assert.deepStrictEqual(Object.keys(error.innerErrors), ['192.0.2.255:30443/metadata']);
        });
    });

    it('should throw a NoHostAvailableError when there is a https connection error', () => {
      let error;

      // Use localhost
      const client = cloudHelper.getClient({ cloud: { secureConnectBundle: 'certs/bundles/creds-v1.zip' } });

      return client.connect()
        .catch(err => error = err)
        .then(() => {
          helper.assertInstanceOf(error, errors.NoHostAvailableError);
          assert.deepStrictEqual(Object.keys(error.innerErrors), ['localhost:30443/metadata']);
        });
    });
  });
});

function repeatUntil(conditionFn, promiseFn) {
  if (conditionFn()) {
    return Promise.resolve();
  }

  return promiseFn().then(() => repeatUntil(conditionFn, promiseFn));
}


function promiseRepeat(times, limit, fn){
  if (times < limit) {
    limit = times;
  }

  let counter = 0;

  const promises = new Array(limit);

  function sendNext() {
    if (counter >= times) {
      return null;
    }
    return fn(counter++).then(sendNext);
  }

  for (let i = 0; i < limit; i++) {
    promises[i] = sendNext();
  }

  return Promise.all(promises).then(() => null);
}

function promiseDelay(ms) {
  return new Promise(r => setTimeout(r, ms));
}<|MERGE_RESOLUTION|>--- conflicted
+++ resolved
@@ -129,13 +129,8 @@
 
       return client.connect()
         .then(() => {
-<<<<<<< HEAD
           helper.assertInstanceOf(client.options.authProvider, auth.DsePlainTextAuthProvider);
-          assert.strictEqual(client.options.authProvider.username, 'cassandra');
-=======
-          helper.assertInstanceOf(client.options.authProvider, auth.PlainTextAuthProvider);
           assert.strictEqual(client.options.authProvider.username, 'user1');
->>>>>>> 2cb2f65b
         })
         .then(() => client.shutdown());
     });
