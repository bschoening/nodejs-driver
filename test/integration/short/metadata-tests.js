/**
 * Copyright (C) 2016-2017 DataStax, Inc.
 *
 * Please see the license for details:
 * http://www.datastax.com/terms/datastax-dse-driver-license-terms
 */
'use strict';
const assert = require('assert');

const helper = require('../../test-helper');
const Client = require('../../../lib/client');
const utils = require('../../../lib/utils');
const types = require('../../../lib/types');
const vit = helper.vit;
const vdescribe = helper.vdescribe;

describe('metadata', function () {
  this.timeout(60000);
<<<<<<< HEAD
  const setupInfo = helper.setup('2:0', {
    ccmOptions: {
      vnodes: true,
      yaml: helper.isDseGreaterThan('6') ? ['cdc_enabled:true'] : null
    }
  });
=======
  const setupInfo = helper.setup('2:0', { ccmOptions: {
    vnodes: true,
    yaml: helper.isCassandraGreaterThan('3.10') ? ['cdc_enabled:true'] : null
  }});
>>>>>>> 687cfcc2
  describe('Metadata', function () {
    describe('#keyspaces', function () {
      it('should keep keyspace information up to date', function (done) {
        const client = newInstance();
        const nonSyncClient = newInstance({isMetadataSyncEnabled: false});

        function checkKeyspaceWithInfo(ks, strategy, optionName, optionValue) {
          assert.ok(ks);
          assert.strictEqual(ks.strategy, strategy);
          assert.ok(ks.strategyOptions);
          assert.strictEqual(ks.strategyOptions[optionName], optionValue);
        }

        function checkKeyspace(client, name, strategy, optionName, optionValue) {
          const m = client.metadata;
          const ks = m.keyspaces[name];
          checkKeyspaceWithInfo(ks, strategy, optionName, optionValue);
        }

        utils.series([
          client.connect.bind(client),
          nonSyncClient.connect.bind(nonSyncClient),
          function checkKeyspaces(next) {
            const m = client.metadata;
            assert.ok(m);
            assert.ok(m.keyspaces);
            assert.ok(m.keyspaces['system']);
            assert.ok(m.keyspaces['system'].strategy);
            next();
          },
          helper.toTask(client.execute, client, "CREATE KEYSPACE ks1 WITH replication = {'class': 'SimpleStrategy', 'replication_factor' : 3}"),
          helper.toTask(client.execute, client, "CREATE KEYSPACE ks2 WITH replication = {'class': 'SimpleStrategy', 'replication_factor' : 2}"),
          helper.toTask(client.execute, client, "CREATE KEYSPACE ks3 WITH replication = {'class': 'SimpleStrategy', 'replication_factor' : 1}"),
          helper.toTask(client.execute, client, "CREATE KEYSPACE ks4 WITH replication = {'class': 'NetworkTopologyStrategy', 'dc1' : 1}"),
          function checkKeyspaces(next) {
            checkKeyspace(client, 'ks1', 'org.apache.cassandra.locator.SimpleStrategy', 'replication_factor', '3');
            checkKeyspace(client, 'ks2', 'org.apache.cassandra.locator.SimpleStrategy', 'replication_factor', '2');
            checkKeyspace(client, 'ks3', 'org.apache.cassandra.locator.SimpleStrategy', 'replication_factor', '1');
            checkKeyspace(client, 'ks4', 'org.apache.cassandra.locator.NetworkTopologyStrategy', 'dc1', '1');

            // There should be no keyspace metadata for the non sync client until its fetched via refreshKeyspaces.
            const ks = nonSyncClient.metadata.keyspaces;
            assert.ok(ks['ks1'] === undefined);
            assert.ok(ks['ks2'] === undefined);
            assert.ok(ks['ks3'] === undefined);
            assert.ok(ks['ks4'] === undefined);

            nonSyncClient.metadata.refreshKeyspaces(function (err) {
              assert.ifError(err);
              checkKeyspace(nonSyncClient, 'ks1', 'org.apache.cassandra.locator.SimpleStrategy', 'replication_factor', '3');
              checkKeyspace(nonSyncClient, 'ks2', 'org.apache.cassandra.locator.SimpleStrategy', 'replication_factor', '2');
              checkKeyspace(nonSyncClient, 'ks3', 'org.apache.cassandra.locator.SimpleStrategy', 'replication_factor', '1');
              checkKeyspace(nonSyncClient, 'ks4', 'org.apache.cassandra.locator.NetworkTopologyStrategy', 'dc1', '1');
              next();
            });
          },
          helper.toTask(client.execute, client, "ALTER KEYSPACE ks3 WITH replication = {'class' : 'NetworkTopologyStrategy', 'dc2' : 1}"),
          function checkAlteredKeyspace(next) {
            // rf strategy should have changed on client.
            checkKeyspace(client, 'ks3', 'org.apache.cassandra.locator.NetworkTopologyStrategy', 'dc2', '1');

            // rf strategy should not have changed yet on nonSyncClient without refreshing explicitly.
            checkKeyspace(nonSyncClient, 'ks3', 'org.apache.cassandra.locator.SimpleStrategy', 'replication_factor', '1');

            nonSyncClient.metadata.refreshKeyspace('ks3', function (err, ks) {
              assert.ifError(err);
              checkKeyspaceWithInfo(ks, 'org.apache.cassandra.locator.NetworkTopologyStrategy', 'dc2', '1');
              next();
            });
          },
          client.shutdown.bind(client),
          nonSyncClient.shutdown.bind(nonSyncClient)
        ], done);
      });
      it('should delete keyspace information on drop', function (done) {
        const client = newInstance({refreshSchemaDelay: 50});
        client.connect(function (err) {
          assert.ifError(err);
          const m = client.metadata;
          assert.ok(m);
          assert.ok(!m.keyspaces['ks_todelete']);
          utils.series([
            helper.toTask(client.execute, client, helper.createKeyspaceCql('ks_todelete', 1)),
            function assertions1(next) {
              assert.ok(m.keyspaces['ks_todelete']);
              next();
            },
            helper.toTask(client.execute, client, 'DROP KEYSPACE ks_todelete'),
            function assertions2(next) {
              assert.ok(!m.keyspaces['ks_todelete']);
              next();
            }
          ], done);
        });
      });
    });
    describe('#getTokenRanges()', function () {
      it('should return 512 ranges', function (done) {
        // as vnodes are enabled and there are 2 nodes, expect 512 (2* 256) ranges.
        const client = newInstance();
        utils.series([
          client.connect.bind(client),
          function getRanges(next) {
            const ranges = client.metadata.getTokenRanges();
            assert.strictEqual(ranges.size, 512);
            next();
          },
          client.shutdown.bind(client)
        ], done);
      });
    });
    describe('#getTokenRangesForHost()', function () {
      it('should return the expected number of ranges per host', function (done) {
        const client = newInstance();
        utils.series([
          client.connect.bind(client),
          helper.toTask(client.execute, client, "CREATE KEYSPACE ksrf1 WITH replication = {'class': 'SimpleStrategy', 'replication_factor' : 1}"),
          helper.toTask(client.execute, client, "CREATE KEYSPACE ksrf2 WITH replication = {'class': 'SimpleStrategy', 'replication_factor' : 2}"),
          helper.toTask(client.execute, client, "CREATE KEYSPACE ksntsrf2 WITH replication = {'class': 'NetworkTopologyStrategy', 'dc1' : 2}"),
          function getRanges(next) {
            const host1 = helper.findHost(client, 1);
            const host2 = helper.findHost(client, 2);
            // the sum of ranges between host1 and host2 should be the total number of tokens.
            // we can't make an exact assertion here because token assignment is not exact.
            const rf1Ranges = client.metadata.getTokenRangesForHost('ksrf1', host1).size + client.metadata.getTokenRangesForHost('ksrf1', host2).size;
            assert.strictEqual(rf1Ranges, 512);
            // expect 512 ranges for each host (2 replica = 512 tokens)
            assert.strictEqual(client.metadata.getTokenRangesForHost('ksrf2', host1).size, 512);
            assert.strictEqual(client.metadata.getTokenRangesForHost('ksrf2', host2).size, 512);
            assert.strictEqual(client.metadata.getTokenRangesForHost('ksntsrf2', host1).size, 512);
            assert.strictEqual(client.metadata.getTokenRangesForHost('ksntsrf2', host2).size, 512);
            next();
          },
          client.shutdown.bind(client)
        ], done);
      });
    });
    vdescribe('2.1', '#getUdt()', function () {
      it('should return null if it does not exists', function (done) {
        const client = newInstance();
        utils.series([
          client.connect.bind(client),
          function testWithCallbacks(next) {
            const m = client.metadata;
            utils.timesSeries(10, function (n, timesNext) {
              m.getUdt('ks1', 'udt_does_not_exists', function (err, udtInfo) {
                assert.ifError(err);
                assert.strictEqual(udtInfo, null);
                timesNext();
              });
            }, next);
          },
          function testWithPromises(next) {
            const m = client.metadata;
            utils.timesSeries(10, function (n, timesNext) {
              m.getUdt('ks1', 'udt_does_not_exists')
                .then(function (udtInfo) {
                  assert.strictEqual(udtInfo, null);
                })
                .then(timesNext)
                .catch(timesNext);
            }, next);
          },
          client.shutdown.bind(client),
        ], done);
      });
      it('should return the udt information', function (done) {
        const client = newInstance();
        const createUdtQuery1 = "CREATE TYPE phone (alias text, number text, country_code int, second_number 'DynamicCompositeType(s => UTF8Type, i => Int32Type)')";
        const createUdtQuery2 = 'CREATE TYPE address (street text, "ZIP" int, phones set<frozen<phone>>)';
        utils.series([
          helper.toTask(client.connect, client),
          helper.toTask(client.execute, client, helper.createKeyspaceCql('ks_udt1', 2)),
          helper.toTask(client.execute, client, 'USE ks_udt1'),
          helper.toTask(client.execute, client, createUdtQuery1),
          helper.toTask(client.execute, client, createUdtQuery2),
          function checkPhoneUdt(next) {
            const m = client.metadata;
            m.getUdt('ks_udt1', 'phone', function (err, udtInfo) {
              assert.ifError(err);
              assert.ok(udtInfo);
              assert.strictEqual(udtInfo.name, 'phone');
              assert.ok(udtInfo.fields);
              assert.strictEqual(udtInfo.fields.length, 4);
              assert.strictEqual(udtInfo.fields[0].name, 'alias');
              assert.ok(udtInfo.fields[0].type.code === types.dataTypes.varchar || udtInfo.fields[0].type.code === types.dataTypes.text);
              assert.strictEqual(udtInfo.fields[1].name, 'number');
              assert.ok(udtInfo.fields[1].type.code === types.dataTypes.varchar || udtInfo.fields[1].type.code === types.dataTypes.text);
              assert.strictEqual(udtInfo.fields[2].name, 'country_code');
              assert.strictEqual(udtInfo.fields[2].type.code, types.dataTypes.int);
              assert.strictEqual(udtInfo.fields[3].name, 'second_number');
              assert.strictEqual(udtInfo.fields[3].type.code, types.dataTypes.custom);
              assert.strictEqual(udtInfo.fields[3].type.info, 'org.apache.cassandra.db.marshal.DynamicCompositeType('
                + 's=>org.apache.cassandra.db.marshal.UTF8Type,'
                + 'i=>org.apache.cassandra.db.marshal.Int32Type)');
              next();
            });
          },
          function checkAddressUdt(next) {
            const m = client.metadata;
            m.getUdt('ks_udt1', 'address', function (err, udtInfo) {
              assert.ifError(err);
              assert.ok(udtInfo);
              assert.strictEqual(udtInfo.name, 'address');
              assert.strictEqual(udtInfo.fields.length, 3);
              assert.strictEqual(udtInfo.fields[0].name, 'street');
              assert.ok(udtInfo.fields[0].type.code === types.dataTypes.varchar || udtInfo.fields[0].type.code === types.dataTypes.text);
              assert.strictEqual(udtInfo.fields[1].name, 'ZIP');
              assert.strictEqual(udtInfo.fields[1].type.code, types.dataTypes.int);
              assert.strictEqual(udtInfo.fields[2].name, 'phones');
              assert.strictEqual(udtInfo.fields[2].type.code, types.dataTypes.set);
              assert.strictEqual(udtInfo.fields[2].type.info.code, types.dataTypes.udt);
              assert.strictEqual(udtInfo.fields[2].type.info.info.name, 'phone');
              assert.strictEqual(udtInfo.fields[2].type.info.info.fields.length, 4);
              assert.strictEqual(udtInfo.fields[2].type.info.info.fields[0].name, 'alias');
              next();
            });
          },
          function checkAddressUdtWithPromises(next) {
            const m = client.metadata;
            m.getUdt('ks_udt1', 'address')
              .then(function (udtInfo) {
                assert.ok(udtInfo);
                assert.strictEqual(udtInfo.name, 'address');
                assert.strictEqual(udtInfo.fields.length, 3);
              })
              .then(next)
              .catch(next);
          },
          client.shutdown.bind(client)
        ], done);
      });
    });
    describe('#getTrace()', function () {
      it('should retrieve the trace immediately after', function (done) {
        // use a single node
        const lbp = new helper.WhiteListPolicy(['1']);
        const client = newInstance({policies: {loadBalancing: lbp}});
        let traceId;
        utils.series([
          client.connect.bind(client),
          function executeQuery(next) {
            client.execute(helper.queries.basic, [], {traceQuery: true}, function (err, result) {
              assert.ifError(err);
              traceId = result.info.traceId;
              next();
            });
          },
          function getTrace(next) {
            client.metadata.getTrace(traceId, function (err, trace) {
              assert.ifError(err);
              assert.ok(trace);
              assert.strictEqual(typeof trace.duration, 'number');
              if (client.controlConnection.protocolVersion >= 4) {
                //Check the new field added in C* 2.2
                helper.assertInstanceOf(trace.clientAddress, types.InetAddress);
              }
              assert.ok(trace.events.length);
              next();
            });
          },
          function getTraceWithConsistency(next) {
            client.metadata.getTrace(traceId, types.consistencies.all, function (err, trace) {
              assert.ifError(err);
              assert.ok(trace);
              assert.strictEqual(typeof trace.duration, 'number');
              assert.ok(trace.events.length);
              next();
            });
          }, client.shutdown.bind(client)
        ], done);
      });
      it('should retrieve the trace a few seconds after', function (done) {
        // use a single node
        const lbp = new helper.WhiteListPolicy(['2']);
        const client = newInstance({policies: {loadBalancing: lbp}});
        let traceId;
        utils.series([
          client.connect.bind(client),
          function executeQuery(next) {
            client.execute(helper.queries.basic, [], {traceQuery: true}, function (err, result) {
              if (err) {
                return next(err);
              }
              traceId = result.info.traceId;
              setTimeout(next, 1500);
            });
          },
          function getTrace(next) {
            client.metadata.getTrace(traceId, function (err, trace) {
              assert.ifError(err);
              assert.ok(trace);
              assert.strictEqual(typeof trace.duration, 'number');
              assert.ok(trace.events.length);
              next();
            });
          }
        ], done);
      });
      describe('with no callback specified', function () {
        it('should return the trace in a promise', function () {
          const client = newInstance();
          return client.connect()
            .then(function () {
              return client.execute(helper.queries.basic, [], {traceQuery: true});
            })
            .then(function (result) {
              return Promise.all([
                client.metadata.getTrace(result.info.traceId),
                client.metadata.getTrace(result.info.traceId, types.consistencies.all)
              ])
                .then(function (traceArray) {
                  traceArray.forEach(function (trace) {
                    assert.ok(trace);
                    assert.strictEqual(typeof trace.duration, 'number');
                    assert.ok(trace.events.length);
                  });
                  return client.shutdown();
                });
            });
        });
      });
    });
    describe('#refreshKeyspace()', function () {
      describe('with no callback specified', function () {

        it('should return keyspace in a promise', function () {
          const client = newInstance({isMetadataSyncEnabled: false});
          return client.connect()
            .then(function () {
              const ks = client.metadata.keyspaces;
              assert.ok(ks['system'] === undefined);
              return client.metadata.refreshKeyspace('system');
            })
            .then(function (keyspace) {
              assert.ok(keyspace);
              assert.strictEqual(keyspace.name, 'system');
              return client.shutdown();
            });
        });

      });
    });
    describe('#refreshKeyspaces()', function () {
      describe('with no callback specified', function () {

        it('should return keyspaces in a promise', function () {
          const client = newInstance({ isMetadataSyncEnabled: false });
          return client.connect()
            .then(function () {
              const ks = client.metadata.keyspaces;
              assert.ok(ks['system'] === undefined);
              return client.metadata.refreshKeyspaces();
            })
            .then(function (data) {
              assert.ok(data);
              assert.ok(data['system']);
              return client.shutdown();
            });
        });

      });
    });
    describe('#getTable()', function () {
      const keyspace = 'ks_tbl_meta';
      const is3 = helper.isDseGreaterThan('5.0');
      const valuesIndex = (is3 ? "(values(map_values))" : "(map_values)");
      before(function createTables(done) {
        const client = newInstance();
        const queries = [
          "CREATE KEYSPACE ks_tbl_meta WITH replication = {'class': 'SimpleStrategy', 'replication_factor' : 3}",
          "USE ks_tbl_meta",
          "CREATE TABLE tbl1 (id uuid PRIMARY KEY, text_sample text)",
          "CREATE TABLE tbl2 (id uuid, text_sample text, PRIMARY KEY ((id, text_sample)))",
          "CREATE TABLE tbl3 (id uuid, text_sample text, PRIMARY KEY (id, text_sample))",
          "CREATE TABLE tbl4 (zck timeuuid, apk2 text, pk1 uuid, val2 blob, valz1 int, PRIMARY KEY ((pk1, apk2), zck))",
          "CREATE TABLE tbl5 (id1 uuid, id2 timeuuid, text1 text, PRIMARY KEY (id1, id2)) WITH COMPACT STORAGE",
          "CREATE TABLE tbl6 (id uuid, text1 text, text2 text, PRIMARY KEY (id)) WITH COMPACT STORAGE",
          "CREATE TABLE tbl7 (id1 uuid, id3 timeuuid, zid2 text, int_sample int, PRIMARY KEY (id1, zid2, id3)) WITH CLUSTERING ORDER BY (zid2 ASC, id3 DESC)",
          "CREATE TABLE tbl8 (id uuid, rating_value counter, rating_votes counter, PRIMARY KEY (id))",
          "CREATE TABLE tbl9 (id uuid, c1 'DynamicCompositeType(s => UTF8Type, i => Int32Type)', c2 'ReversedType(CompositeType(UTF8Type, Int32Type))', c3 'Int32Type', PRIMARY KEY (id, c1, c2))",
          "CREATE TABLE ks_tbl_meta.tbl_collections (id uuid, ck blob, list_sample list<int>, set_sample list<text>, int_sample int, map_sample map<text,int>, PRIMARY KEY (id, ck))",
          "CREATE INDEX text_index ON tbl1 (text_sample)"
        ];

        queries.push(
          "CREATE TABLE tbl_indexes1 (id uuid PRIMARY KEY, map_values map<text,int>, map_keys map<text,int>, map_entries map<text,int>, map_all map<text,int>, list_sample frozen<list<blob>>)",
          "CREATE INDEX map_keys_index ON tbl_indexes1 (keys(map_keys))",
          "CREATE INDEX map_values_index ON tbl_indexes1 " + valuesIndex,
          "CREATE INDEX list_index ON tbl_indexes1 (full(list_sample))",
          "CREATE TYPE udt1 (i int, b blob, t text, c 'DynamicCompositeType(s => UTF8Type, i => Int32Type)')",
          'CREATE TYPE "UDTq""uoted" ("I" int, "B""B" blob, t text)',
          "CREATE TABLE tbl_udts1 (id uuid PRIMARY KEY, udt_sample frozen<udt1>)",
          "CREATE TABLE tbl_udts2 (id frozen<udt1> PRIMARY KEY)",
          'CREATE TABLE tbl_udts_with_quoted (id uuid PRIMARY KEY, udt_sample frozen<"UDTq""uoted">)'
        );

        if (helper.isDseGreaterThan('5.0')) {
          queries.push(
            'CREATE INDEX map_entries_index ON tbl_indexes1 (entries(map_entries))',
            'CREATE TABLE ks_tbl_meta.tbl_c22 ' +
            '(id uuid PRIMARY KEY, smallint_sample smallint, tinyint_sample tinyint, date_sample date, time_sample time)'
          );

          queries.push(
            "CREATE INDEX map_all_entries_index on tbl_indexes1 (entries(map_all))",
            "CREATE INDEX map_all_keys_index on tbl_indexes1 (keys(map_all))",
            "CREATE INDEX map_all_values_index on tbl_indexes1 (values(map_all))");
        }
        if (helper.isDseGreaterThan('6')) {
          queries.push(
            'CREATE TABLE tbl_cdc_true (a int PRIMARY KEY, b text) WITH cdc=TRUE',
            'CREATE TABLE tbl_cdc_false (a int PRIMARY KEY, b text) WITH cdc=FALSE'
          );
        }
        utils.eachSeries(queries, client.execute.bind(client), helper.finish(client, done));
      });
      it('should retrieve the metadata of a single partition key table', function (done) {
        const client = newInstance({keyspace: keyspace});
        client.connect(function (err) {
          assert.ifError(err);
          client.metadata.getTable(keyspace, 'tbl1', function (err, table) {
            assert.ifError(err);
            assert.ok(table);
            assert.strictEqual(table.bloomFilterFalsePositiveChance, 0.01);
            assert.ok(table.caching);
            assert.strictEqual(typeof table.caching, 'string');
            const columns = table.columns
              .map(c => c.name)
              .sort();
            helper.assertValueEqual(columns, ['id', 'text_sample']);
            assert.strictEqual(table.isCompact, false);
            assert.strictEqual(table.partitionKeys.length, 1);
            assert.strictEqual(table.partitionKeys[0].name, 'id');
            assert.strictEqual(table.clusteringKeys.length, 0);
            assert.strictEqual(table.clusteringOrder.length, 0);
            done();
          });
        });
      });
      it('should retrieve the metadata of a composite partition key table', function (done) {
        const client = newInstance({keyspace: keyspace});
        client.connect(function (err) {
          assert.ifError(err);
          client.metadata.getTable(keyspace, 'tbl2', function (err, table) {
            assert.ifError(err);
            assert.ok(table);
            assert.strictEqual(table.columns.length, 2);
            const columns = table.columns
              .map(c => c.name)
              .sort();
            helper.assertValueEqual(columns, ['id', 'text_sample']);
            assert.strictEqual(table.isCompact, false);
            assert.strictEqual(table.partitionKeys.length, 2);
            assert.strictEqual(table.partitionKeys[0].name, 'id');
            assert.strictEqual(table.partitionKeys[1].name, 'text_sample');
            done();
          });
        });
      });
      it('should retrieve the metadata of a partition key and clustering key table', function (done) {
        const client = newInstance({keyspace: keyspace});
        client.connect(function (err) {
          assert.ifError(err);
          client.metadata.getTable(keyspace, 'tbl3', function (err, table) {
            assert.ifError(err);
            assert.ok(table);
            assert.strictEqual(table.bloomFilterFalsePositiveChance, 0.01);
            assert.ok(table.caching);
            assert.strictEqual(table.columns.length, 2);
            const columns = table.columns
              .map(c => c.name)
              .sort();
            helper.assertValueEqual(columns, ['id', 'text_sample']);
            assert.strictEqual(table.isCompact, false);
            assert.strictEqual(table.partitionKeys.length, 1);
            assert.strictEqual(table.partitionKeys[0].name, 'id');
            assert.strictEqual(table.clusteringKeys.length, 1);
            assert.strictEqual(table.clusteringKeys[0].name, 'text_sample');
            assert.strictEqual(table.clusteringOrder.length, 1);
            assert.strictEqual(table.clusteringOrder[0], 'ASC');
            done();
          });
        });
      });
      it('should retrieve the metadata of a table with reversed clustering order', function (done) {
        const client = newInstance({keyspace: keyspace});
        client.connect(function (err) {
          assert.ifError(err);
          client.metadata.getTable(keyspace, 'tbl7', function (err, table) {
            assert.ifError(err);
            assert.ok(table);
            assert.strictEqual(table.bloomFilterFalsePositiveChance, 0.01);
            assert.ok(table.caching);
            assert.strictEqual(table.columns.length, 4);
            const columns = table.columns
              .map(c => c.name)
              .sort();
            helper.assertValueEqual(columns, ['id1', 'id3', 'int_sample', 'zid2']);
            assert.strictEqual(table.isCompact, false);
            assert.strictEqual(table.partitionKeys.length, 1);
            assert.strictEqual(table.partitionKeys[0].name, 'id1');
            assert.strictEqual(table.clusteringKeys.length, 2);
            assert.strictEqual(table.clusteringKeys[0].name, 'zid2');
            assert.strictEqual(table.clusteringKeys[1].name, 'id3');
            assert.strictEqual(table.clusteringOrder.length, 2);
            assert.strictEqual(table.clusteringOrder[0], 'ASC');
            assert.strictEqual(table.clusteringOrder[1], 'DESC');
            done();
          });
        });
      });
      it('should retrieve the metadata of a counter table', function (done) {
        const client = newInstance({keyspace: keyspace});
        client.connect(function (err) {
          assert.ifError(err);
          client.metadata.getTable(keyspace, 'tbl8', function (err, table) {
            assert.ifError(err);
            assert.ok(table);
            assert.strictEqual(table.columns.length, 3);
            const columns = table.columns
              .map(c => c.name)
              .sort();
            helper.assertValueEqual(columns, ['id', 'rating_value', 'rating_votes']);
            assert.strictEqual(table.isCompact, false);
            assert.strictEqual(table.partitionKeys.length, 1);
            assert.strictEqual(table.partitionKeys[0].name, 'id');
            assert.strictEqual(table.partitionKeys[0].type.code, types.dataTypes.uuid);
            assert.strictEqual(table.clusteringKeys.length, 0);
            assert.strictEqual(table.columnsByName['rating_value'].type.code, types.dataTypes.counter);
            assert.strictEqual(table.columnsByName['rating_votes'].type.code, types.dataTypes.counter);
            //true counter tables
            assert.strictEqual(table.replicateOnWrite, true);
            done();
          });
        });
      });
      it('should retrieve the metadata of a compact storaged table', function (done) {
        const client = newInstance({keyspace: keyspace});
        client.connect(function (err) {
          assert.ifError(err);
          client.metadata.getTable(keyspace, 'tbl6', function (err, table) {
            assert.ifError(err);
            assert.ok(table);
            assert.strictEqual(table.bloomFilterFalsePositiveChance, 0.01);
            assert.ok(table.caching);
            assert.strictEqual(table.columns.length, 3);
            const columns = table.columns
              .map(c => c.name)
              .sort();
            helper.assertValueEqual(columns, ['id', 'text1', 'text2']);
            assert.strictEqual(table.isCompact, true);
            assert.strictEqual(table.partitionKeys.length, 1);
            assert.strictEqual(table.partitionKeys[0].name, 'id');
            assert.strictEqual(table.clusteringKeys.length, 0);
            done();
          });
        });
      });
      it('should retrieve the metadata of a compact storaged table with clustering key', function (done) {
        const client = newInstance({keyspace: keyspace});
        client.connect(function (err) {
          assert.ifError(err);
          client.metadata.getTable(keyspace, 'tbl5', function (err, table) {
            assert.ifError(err);
            assert.ok(table);
            assert.strictEqual(table.columns.length, 3);
            const columns = table.columns
              .map(c => c.name)
              .sort();
            helper.assertValueEqual(columns, ['id1', 'id2', 'text1']);
            assert.strictEqual(table.isCompact, true);
            assert.strictEqual(table.partitionKeys.length, 1);
            assert.strictEqual(table.partitionKeys[0].name, 'id1');
            assert.strictEqual(table.clusteringKeys.length, 1);
            assert.strictEqual(table.clusteringKeys[0].name, 'id2');
            done();
          });
        });
      });
      it('should retrieve the metadata of a table with ColumnToCollectionType', function (done) {
        const client = newInstance({keyspace: keyspace});
        client.connect(function (err) {
          assert.ifError(err);
          client.metadata.getTable(keyspace, 'tbl_collections', function (err, table) {
            assert.ifError(err);
            assert.ok(table);
            const columns = table.columns
              .map(c => c.name)
              .sort();
            helper.assertValueEqual(columns, ['ck', 'id', 'int_sample', 'list_sample', 'map_sample', 'set_sample']);
            assert.strictEqual(table.isCompact, false);
            assert.strictEqual(table.partitionKeys.length, 1);
            assert.strictEqual(table.partitionKeys[0].name, 'id');
            assert.strictEqual(table.clusteringKeys.length, 1);
            assert.strictEqual(table.clusteringKeys[0].name, 'ck');
            client.shutdown(done);
          });
        });
      });
      it('should retrieve a simple secondary index', function (done) {
        const client = newInstance({keyspace: keyspace});
        client.connect(function (err) {
          assert.ifError(err);
          client.metadata.getTable(keyspace, 'tbl1', function (err, table) {
            assert.ifError(err);
            assert.ok(table);
            assert.strictEqual(table.columns.length, 2);
            assert.ok(table.indexes);
            assert.strictEqual(table.indexes.length, 1);
            const index = table.indexes[0];
            assert.strictEqual(index.name, 'text_index');
            assert.strictEqual(index.target, 'text_sample');
            assert.strictEqual(index.isCompositesKind(), true);
            assert.strictEqual(index.isCustomKind(), false);
            assert.strictEqual(index.isKeysKind(), false);
            assert.ok(index.options);
            client.shutdown(done);
          });
        });
      });
      vit('2.1', 'should retrieve a secondary index on map keys', function (done) {
        const client = newInstance({keyspace: keyspace});
        client.connect(function (err) {
          assert.ifError(err);
          client.metadata.getTable(keyspace, 'tbl_indexes1', function (err, table) {
            assert.ifError(err);
            assert.ok(table);
            assert.ok(table.indexes);
            assert.ok(table.indexes.length > 0);
            const index = table.indexes.filter(x => x.name === 'map_keys_index')[0];
            assert.ok(index, 'Index not found');
            assert.strictEqual(index.name, 'map_keys_index');
            assert.strictEqual(index.target, 'keys(map_keys)');
            assert.strictEqual(index.isCompositesKind(), true);
            assert.strictEqual(index.isCustomKind(), false);
            assert.strictEqual(index.isKeysKind(), false);
            assert.ok(index.options);
            client.shutdown(done);
          });
        });
      });
      vit('2.1', 'should retrieve a secondary index on map values', function (done) {
        const client = newInstance({keyspace: keyspace});
        client.connect(function (err) {
          assert.ifError(err);
          client.metadata.getTable(keyspace, 'tbl_indexes1', function (err, table) {
            assert.ifError(err);
            assert.ok(table);
            assert.ok(table.indexes);
            assert.ok(table.indexes.length > 0);
            const index = table.indexes.filter(x => x.name === 'map_values_index')[0];
            assert.ok(index, 'Index not found');
            assert.strictEqual(index.name, 'map_values_index');
            assert.strictEqual(index.target, is3 ? 'values(map_values)' : 'map_values');
            assert.strictEqual(index.isCompositesKind(), true);
            assert.strictEqual(index.isCustomKind(), false);
            assert.strictEqual(index.isKeysKind(), false);
            assert.ok(index.options);
            client.shutdown(done);
          });
        });
      });
      vit('2.2', 'should retrieve a secondary index on map entries', function (done) {
        const client = newInstance({keyspace: keyspace});
        client.connect(function (err) {
          assert.ifError(err);
          client.metadata.getTable(keyspace, 'tbl_indexes1', function (err, table) {
            assert.ifError(err);
            assert.ok(table);
            assert.ok(table.indexes);
            assert.ok(table.indexes.length > 0);
            const index = table.indexes.filter(x => x.name === 'map_entries_index')[0];
            assert.ok(index, 'Index not found');
            assert.strictEqual(index.name, 'map_entries_index');
            assert.strictEqual(index.target, 'entries(map_entries)');
            assert.strictEqual(index.isCompositesKind(), true);
            assert.strictEqual(index.isCustomKind(), false);
            assert.strictEqual(index.isKeysKind(), false);
            assert.ok(index.options);
            client.shutdown(done);
          });
        });
      });
      vit('3.0', 'should retrieve multiple indexes on same map column', function (done) {
        const client = newInstance({keyspace: keyspace});
        client.connect(function (err) {
          assert.ifError(err);
          client.metadata.getTable(keyspace, 'tbl_indexes1', function (err, table) {
            assert.ifError(err);
            assert.ok(table);
            assert.ok(table.indexes);
            assert.ok(table.indexes.length > 0);

            const indexes = [
              {name: 'map_all_entries_index', target: 'entries(map_all)'},
              {name: 'map_all_keys_index', target: 'keys(map_all)'},
              {name: 'map_all_values_index', target: 'values(map_all)'}
            ];

            indexes.forEach(function(idx) {
              const index = table.indexes.filter(x => x.name === idx.name)[0];
              assert.ok(index, 'Index not found');
              assert.strictEqual(index.name, idx.name);
              assert.strictEqual(index.target, idx.target);
              assert.strictEqual(index.isCompositesKind(), true);
              assert.strictEqual(index.isCustomKind(), false);
              assert.strictEqual(index.isKeysKind(), false);
              assert.ok(index.options);
            });
            client.shutdown(done);
          });
        });
      });
      vit('2.1', 'should retrieve a secondary index on frozen list', function (done) {
        const client = newInstance({keyspace: keyspace});
        client.connect(function (err) {
          assert.ifError(err);
          client.metadata.getTable(keyspace, 'tbl_indexes1', function (err, table) {
            assert.ifError(err);
            assert.ok(table);
            assert.ok(table.indexes);
            assert.ok(table.indexes.length > 0);
            const index = table.indexes.filter(function (x) {
              return x.name === 'list_index';
            })[0];
            assert.ok(index, 'Index not found');
            assert.strictEqual(index.name, 'list_index');
            assert.strictEqual(index.target, 'full(list_sample)');
            assert.strictEqual(index.isCompositesKind(), true);
            assert.strictEqual(index.isCustomKind(), false);
            assert.strictEqual(index.isKeysKind(), false);
            assert.ok(index.options);
            client.shutdown(done);
          });
        });
      });
      vit('2.2', 'should retrieve the metadata of a table containing new 2.2 types', function (done) {
        const client = newInstance({keyspace: keyspace});
        utils.series([
          client.connect.bind(client),
          function checkTable(next) {
            client.metadata.getTable(keyspace, 'tbl_c22', function (err, table) {
              assert.ifError(err);
              assert.ok(table);
              assert.strictEqual(table.columns.length, 5);
              assert.ok(table.columnsByName['smallint_sample']);
              assert.ok(table.columnsByName['tinyint_sample']);
              assert.ok(table.columnsByName['date_sample']);
              assert.ok(table.columnsByName['time_sample']);
              assert.strictEqual(table.columnsByName['smallint_sample'].type.code, types.dataTypes.smallint);
              assert.strictEqual(table.columnsByName['tinyint_sample'].type.code, types.dataTypes.tinyint);
              assert.strictEqual(table.columnsByName['date_sample'].type.code, types.dataTypes.date);
              assert.strictEqual(table.columnsByName['time_sample'].type.code, types.dataTypes.time);
              next();
            });
          }
        ], done);
      });
      vit('2.1', 'should retrieve the metadata of a table with udt column', function (done) {
        const client = newInstance();
        utils.series([
          client.connect.bind(client),
          function checkMetadata(next) {
            client.metadata.getTable(keyspace, 'tbl_udts1', function (err, table) {
              assert.ifError(err);
              assert.ok(table);
              assert.deepEqual(table.columns.map(c => c.name), ['id', 'udt_sample']);
              const udtColumn = table.columnsByName['udt_sample'];
              assert.ok(udtColumn);
              assert.strictEqual(udtColumn.type.code, types.dataTypes.udt);
              assert.ok(udtColumn.type.info);
              assert.strictEqual(udtColumn.type.info.name, 'udt1');
              assert.deepEqual(udtColumn.type.info.fields.map(function (f) {
                return f.name;
              }), ['i', 'b', 't', 'c']);
              next();
            });
          },
          client.shutdown.bind(client)
        ], done);
      });
      vit('2.1', 'should retrieve the metadata of a table with udt partition key', function (done) {
        const client = newInstance();
        utils.series([
          client.connect.bind(client),
          function checkMetadata(next) {
            client.metadata.getTable(keyspace, 'tbl_udts2', function (err, table) {
              assert.ifError(err);
              assert.ok(table);
              assert.deepEqual(table.columns.map(c => c.name), ['id']);
              const udtColumn = table.columns[0];
              assert.ok(udtColumn);
              assert.strictEqual(table.partitionKeys[0], udtColumn);
              assert.strictEqual(udtColumn.type.code, types.dataTypes.udt);
              assert.ok(udtColumn.type.info);
              assert.strictEqual(udtColumn.type.info.name, 'udt1');
              assert.deepEqual(udtColumn.type.info.fields.map(function (f) {
                return f.name;
              }), ['i', 'b', 't', 'c']);
              next();
            });
          },
          client.shutdown.bind(client)
        ], done);
      });
      it('should retrieve the metadata of a table with custom type columns', function (done) {
        const client = newInstance();
        utils.series([
          client.connect.bind(client),
          function checkMetadata(next) {
            client.metadata.getTable(keyspace, 'tbl9', function (err, table) {
              assert.ifError(err);
              assert.ok(table);

              assert.strictEqual(table.clusteringOrder.length, 2);
              assert.strictEqual(table.clusteringOrder[0], 'ASC');
              // Since c2 is a reversed type, clustering order should be DESC.
              assert.strictEqual(table.clusteringOrder[1], 'DESC');

              const dynamicColumn = table.clusteringKeys[0];
              assert.ok(dynamicColumn);
              assert.strictEqual(dynamicColumn.name, 'c1');
              assert.strictEqual(dynamicColumn.type.code, types.dataTypes.custom);
              assert.strictEqual(dynamicColumn.type.info, 'org.apache.cassandra.db.marshal.DynamicCompositeType('
                + 's=>org.apache.cassandra.db.marshal.UTF8Type,'
                + 'i=>org.apache.cassandra.db.marshal.Int32Type)');

              const reversedColumn = table.clusteringKeys[1];
              assert.ok(reversedColumn);
              assert.strictEqual(reversedColumn.name, 'c2');
              assert.strictEqual(reversedColumn.type.code, types.dataTypes.custom);
              assert.strictEqual(reversedColumn.type.info, 'org.apache.cassandra.db.marshal.CompositeType('
                + 'org.apache.cassandra.db.marshal.UTF8Type,'
                + 'org.apache.cassandra.db.marshal.Int32Type)');

              const intColumn = table.columnsByName['c3'];
              assert.ok(intColumn);
              assert.strictEqual(intColumn.type.code, types.dataTypes.int);
              next();
            });
          },
          client.shutdown.bind(client)
        ], done);
      });
      vit('2.1', 'should retrieve the metadata of a table with quoted udt', function (done) {
        const client = newInstance();
        utils.series([
          client.connect.bind(client),
          function checkMetadata(next) {
            client.metadata.getTable(keyspace, 'tbl_udts_with_quoted', function (err, table) {
              assert.ifError(err);
              assert.ok(table);
              assert.deepEqual(table.columns.map(c => c.name), ['id', 'udt_sample']);
              const udtColumn = table.columnsByName['udt_sample'];
              assert.ok(udtColumn);
              assert.strictEqual(udtColumn.type.code, types.dataTypes.udt);
              assert.ok(udtColumn.type.info);
              assert.strictEqual(udtColumn.type.info.name, 'UDTq"uoted');
              assert.deepEqual(udtColumn.type.info.fields.map(function (f) {
                return f.name;
              }), ['I', 'B"B', 't']);
              next();
            });
          },
          client.shutdown.bind(client)
        ], done);
      });
      vit('dse-6', 'should retrieve the cdc information of a table metadata', function (done) {
        const client = setupInfo.client;
        utils.mapSeries([
          ['tbl_cdc_true', true],
          ['tbl_cdc_false', false],
          ['tbl1', false]
        ], function mapEach(item, next) {
          client.metadata.getTable(keyspace, item[0], function (err, table) {
            assert.ifError(err);
            assert.strictEqual(table.cdc, item[1]);
            next();
          });
        }, done);
      });
      it('should retrieve the updated metadata after a schema change', function (done) {
        const client = newInstance();
        const nonSyncClient = newInstance({isMetadataSyncEnabled: false});
        const clients = [client, nonSyncClient];
        utils.series([
          client.connect.bind(client),
          nonSyncClient.connect.bind(nonSyncClient),
          helper.toTask(client.execute, client, 'CREATE TABLE ks_tbl_meta.tbl_changing (id uuid PRIMARY KEY, text_sample text)'),
          function checkTable1(next) {
            utils.each(clients, function (client, eachNext) {
              client.metadata.getTable('ks_tbl_meta', 'tbl_changing', function (err, table) {
                assert.ifError(err);
                assert.ok(table);
                assert.strictEqual(table.columns.length, 2);
                eachNext();
              });
            }, next);
          },
          helper.toTask(client.execute, client, 'ALTER TABLE ks_tbl_meta.tbl_changing ADD new_col1 timeuuid'),
          function checkTable2(next) {
            utils.each(clients, function (clien, eachNext) {
              client.metadata.getTable('ks_tbl_meta', 'tbl_changing', function (err, table) {
                assert.ifError(err);
                assert.ok(table);
                assert.strictEqual(table.columns.length, 3);
                assert.ok(table.columnsByName['new_col1']);
                assert.strictEqual(table.columnsByName['new_col1'].type.code, types.dataTypes.timeuuid);
                eachNext();
              });
            }, next);
          },
          client.shutdown.bind(nonSyncClient),
          nonSyncClient.shutdown.bind(nonSyncClient)
        ], done);
      });
      describe('with no callback specified', function () {
        it('should return the metadata in a promise', function () {
          const client = newInstance();
          return client.connect()
            .then(function () {
              return client.metadata.getTable(keyspace, 'tbl1');
            })
            .then(function (table) {
              assert.ok(table);
              assert.strictEqual(table.name, 'tbl1');
              assert.ok(table.columns.length);
              return client.shutdown();
            });
        });
      });
    });
    vdescribe('3.0', '#getMaterializedView()', function () {
      const keyspace = 'ks_view_meta';
      before(function createTables(done) {
        const client = newInstance();
        const queries = [
          "CREATE KEYSPACE ks_view_meta WITH replication = {'class': 'SimpleStrategy', 'replication_factor' : 3}",
          "CREATE TABLE ks_view_meta.scores (user TEXT, game TEXT, year INT, month INT, day INT, score INT, PRIMARY KEY (user, game, year, month, day))",
          "CREATE MATERIALIZED VIEW ks_view_meta.dailyhigh AS SELECT user FROM scores WHERE game IS NOT NULL AND year IS NOT NULL AND month IS NOT NULL AND day IS NOT NULL AND score IS NOT NULL AND user IS NOT NULL PRIMARY KEY ((game, year, month, day), score, user) WITH CLUSTERING ORDER BY (score DESC)"
        ];
        utils.eachSeries(queries, client.execute.bind(client), function (err) {
          client.shutdown();
          if (err) {
            return done(err);
          }
          done();
        });
      });
      it('should retrieve the view and table metadata', function (done) {
        const client = newInstance();
        utils.series([
          client.connect.bind(client),
          function checkMeta(next) {
            client.metadata.getMaterializedView(keyspace, 'dailyhigh', function (err, view) {
              assert.ifError(err);
              assert.ok(view);
              assert.strictEqual(view.name, 'dailyhigh');
              assert.strictEqual(view.tableName, 'scores');
              assert.strictEqual(view.whereClause, 'game IS NOT NULL AND year IS NOT NULL AND month IS NOT NULL AND day IS NOT NULL AND score IS NOT NULL AND user IS NOT NULL');
              assert.strictEqual(view.includeAllColumns, false);
              assert.strictEqual(view.clusteringKeys.length, 2);
              assert.strictEqual(view.clusteringKeys[0].name, 'score');
              assert.strictEqual(view.clusteringKeys[1].name, 'user');
              assert.strictEqual(view.partitionKeys.length, 4);
              assert.strictEqual(view.partitionKeys.map(x => x.name).join(', '), 'game, year, month, day');
              next();
            });
          },
          client.shutdown.bind(client)
        ], done);
      });
      it('should refresh the view metadata via events', function (done) {
        const client = newInstance({keyspace: 'ks_view_meta', refreshSchemaDelay: 50});
        const nonSyncClient = newInstance({keyspace: 'ks_view_meta', isMetadataSyncEnabled: false});
        const clients = [client, nonSyncClient];
        utils.series([
          client.connect.bind(client),
          nonSyncClient.connect.bind(nonSyncClient),
          helper.toTask(client.execute, client, 'CREATE MATERIALIZED VIEW monthlyhigh AS ' +
            'SELECT user FROM scores WHERE game IS NOT NULL AND year IS NOT NULL AND month IS NOT NULL AND' +
            ' score IS NOT NULL AND user IS NOT NULL AND day IS NOT NULL' +
            ' PRIMARY KEY ((game, year, month), score, user, day)' +
            ' WITH CLUSTERING ORDER BY (score DESC) AND compaction = { \'class\' : \'SizeTieredCompactionStrategy\' }'),
          function checkView1(next) {
            utils.each(clients, function (client, eachNext) {
              client.metadata.getMaterializedView('ks_view_meta', 'monthlyhigh', function (err, view) {
                assert.ifError(err);
                assert.ok(view);
                assert.strictEqual(view.partitionKeys.length, 3);
                assert.strictEqual(view.partitionKeys.map(x => x.name).join(', '), 'game, year, month');
                assert.strictEqual(view.clusteringKeys.map(x => x.name).join(', '), 'score, user, day');
                helper.assertContains(view.compactionClass, 'SizeTieredCompactionStrategy');
                eachNext();
              });
            }, next);
          },
          helper.toTask(client.execute, client, 'ALTER MATERIALIZED VIEW monthlyhigh' +
            ' WITH compaction = { \'class\' : \'LeveledCompactionStrategy\' }'),
          function checkView1(next) {
            utils.each(clients, function (client, eachNext) {
              client.metadata.getMaterializedView('ks_view_meta', 'monthlyhigh', function (err, view) {
                assert.ifError(err);
                assert.ok(view);
                assert.strictEqual(view.partitionKeys.length, 3);
                assert.strictEqual(view.clusteringKeys.length, 3);
                helper.assertContains(view.compactionClass, 'LeveledCompactionStrategy');
                eachNext();
              });
            }, next);
          },
          helper.toTask(client.execute, client, 'DROP MATERIALIZED VIEW monthlyhigh'),
          function checkDropped(next) {
            utils.each(clients, function (client, eachNext) {
              client.metadata.getMaterializedView('ks_view_meta', 'monthlyhigh', function (err, view) {
                assert.ifError(err);
                assert.strictEqual(view, null);
                eachNext();
              });
            }, next);
          },
          client.shutdown.bind(client),
          nonSyncClient.shutdown.bind(nonSyncClient)
        ], done);
      });
      it('should refresh the view metadata as result of table change via events', function (done) {
        const client = newInstance({keyspace: 'ks_view_meta', refreshSchemaDelay: 50});
        utils.series([
          client.connect.bind(client),
          helper.toTask(client.execute, client, 'CREATE TABLE users (user TEXT PRIMARY KEY, first_name TEXT)'),
          // create a view using 'select *'.
          helper.toTask(client.execute, client, 'CREATE MATERIALIZED VIEW users_by_first_all AS SELECT * FROM users' +
            ' WHERE user IS NOT NULL AND first_name IS NOT NULL PRIMARY KEY (first_name, user)'),
          // create same view using 'select <columns>'.
          helper.toTask(client.execute, client, 'CREATE MATERIALIZED VIEW users_by_first AS' +
            ' SELECT user, first_name FROM users WHERE user IS NOT NULL AND first_name IS NOT NULL' +
            ' PRIMARY KEY (first_name, user)'),
          function checkAllView(next) {
            client.metadata.getMaterializedView('ks_view_meta', 'users_by_first_all', function (err, view) {
              assert.ifError(err);
              assert.ok(view);
              assert.strictEqual(view.partitionKeys.map(x => x.name).join(', '), 'first_name');
              assert.strictEqual(view.clusteringKeys.map(x => x.name).join(', '), 'user');
              // includeAllColumns should be true since 'select *' was used.
              assert.strictEqual(view.includeAllColumns, true);
              next();
            });
          },
          function checkView(next) {
            client.metadata.getMaterializedView('ks_view_meta', 'users_by_first', function (err, view) {
              assert.ifError(err);
              assert.ok(view);
              assert.strictEqual(view.partitionKeys.map(x => x.name).join(', '), 'first_name');
              assert.strictEqual(view.clusteringKeys.map(x => x.name).join(', '), 'user');
              assert.strictEqual(view.includeAllColumns, false);
              next();
            });
          },
          helper.toTask(client.execute, client, 'ALTER TABLE users ADD last_name text'),
          function checkForNewColumnsInAllView(next) {
            // ensure that the newly added column 'last_name' in 'users' was propagated to users_by_first_all.
            client.metadata.getMaterializedView('ks_view_meta', 'users_by_first_all', function (err, view) {
              assert.ifError(err);
              assert.ok(view);
              assert.strictEqual(view.partitionKeys.map(x => x.name).join(', '), 'first_name');
              assert.strictEqual(view.clusteringKeys.map(x => x.name).join(', '), 'user');
              assert.ok(view.columnsByName['last_name']);
              assert.ok(view.columnsByName['last_name'].type.code === types.dataTypes.varchar ||
                view.columnsByName['last_name'].type.code === types.dataTypes.text);
              assert.strictEqual(view.columns.length, 3);
              assert.strictEqual(view.includeAllColumns, true);
              next();
            });
          },
          function checkColumnNotAddedInView(next) {
            // since 'users_by_first' does not include all columns it should not detect the new column.
            client.metadata.getMaterializedView('ks_view_meta', 'users_by_first', function (err, view) {
              assert.ifError(err);
              assert.ok(view);
              assert.strictEqual(view.partitionKeys.map(x => x.name).join(', '), 'first_name');
              assert.strictEqual(view.clusteringKeys.map(x => x.name).join(', '), 'user');
              assert.strictEqual(view.columnsByName['last_name'], undefined);
              assert.strictEqual(view.columns.length, 2);
              assert.strictEqual(view.includeAllColumns, false);
              next();
            });
          },
          client.shutdown.bind(client)
        ], done);
      });
      describe('with no callback specified', function () {
        it('should return the metadata in a promise', function () {
          const client = newInstance();
          return client.connect()
            .then(function () {
              return client.metadata.getMaterializedView(keyspace, 'dailyhigh');
            })
            .then(function (view) {
              assert.ok(view);
              assert.strictEqual(view.name, 'dailyhigh');
              assert.ok(view.clusteringKeys.length);
              return client.shutdown();
            });
        });
      });
    });
  });

  describe('Client#getState()', function () {
    it('should return a snapshot of the connection pool state', function (done) {
      const client = newInstance({
        pooling: {
          warmup: true, coreConnectionsPerHost: {
            '0': 3
          }
        }
      });
      utils.series([
        client.connect.bind(client),
        function (next) {
          const state = client.getState();
          const hosts = state.getConnectedHosts();
          assert.deepEqual(
            hosts.map(function (h) {
              return state.getOpenConnections(h);
            }),
            [3, 3]
          );
          next();
        },
        function (next) {
          let state;
          utils.timesLimit(100, 64, function (n, timesNext) {
            if (n === 65) {
              // Take a snapshot while some requests are in-flight
              state = client.getState();
            }
            client.execute(helper.queries.basic, timesNext);
          }, function (err) {
            assert.ifError(err);
            assert.ok(state);
            const hosts = state.getConnectedHosts();
            assert.strictEqual(hosts.length, 2);
            hosts.forEach(function (h) {
              assert.ok(state.getInFlightQueries(h) > 0);
            });
            next();
          });
        }
      ], helper.finish(client, done));
    });
  });
});

/** @returns {Client}  */
function newInstance(options) {
  return new Client(utils.deepExtend({}, helper.baseOptions, options));
}<|MERGE_RESOLUTION|>--- conflicted
+++ resolved
@@ -16,19 +16,10 @@
 
 describe('metadata', function () {
   this.timeout(60000);
-<<<<<<< HEAD
-  const setupInfo = helper.setup('2:0', {
-    ccmOptions: {
-      vnodes: true,
-      yaml: helper.isDseGreaterThan('6') ? ['cdc_enabled:true'] : null
-    }
-  });
-=======
   const setupInfo = helper.setup('2:0', { ccmOptions: {
     vnodes: true,
-    yaml: helper.isCassandraGreaterThan('3.10') ? ['cdc_enabled:true'] : null
+    yaml: helper.isDseGreaterThan('6') ? ['cdc_enabled:true'] : null
   }});
->>>>>>> 687cfcc2
   describe('Metadata', function () {
     describe('#keyspaces', function () {
       it('should keep keyspace information up to date', function (done) {
