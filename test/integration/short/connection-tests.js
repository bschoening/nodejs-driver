--- conflicted
+++ resolved
@@ -1,4 +1,3 @@
-<<<<<<< HEAD
 /**
  * Copyright (C) 2016-2017 DataStax, Inc.
  *
@@ -6,26 +5,15 @@
  * http://www.datastax.com/terms/datastax-dse-driver-license-terms
  */
 'use strict';
-var assert = require('assert');
-
-var Connection = require('../../../lib/connection.js');
-var defaultOptions = require('../../../lib/client-options.js').defaultOptions();
-var utils = require('../../../lib/utils.js');
-var requests = require('../../../lib/requests.js');
-var protocolVersion = require('../../../lib/types').protocolVersion;
-var helper = require('../../test-helper.js');
-var vit = helper.vit;
-=======
-"use strict";
 const assert = require('assert');
 
 const Connection = require('../../../lib/connection.js');
 const defaultOptions = require('../../../lib/client-options.js').defaultOptions();
 const utils = require('../../../lib/utils.js');
 const requests = require('../../../lib/requests.js');
+const protocolVersion = require('../../../lib/types').protocolVersion;
 const helper = require('../../test-helper.js');
 const vit = helper.vit;
->>>>>>> cf4ac7f9
 
 describe('Connection', function () {
   this.timeout(120000);
@@ -59,42 +47,15 @@
       });
     });
     vit('2.0', 'should limit the max protocol version based on the protocolOptions', function (done) {
-<<<<<<< HEAD
-      var options = utils.extend({}, defaultOptions);
+      const options = utils.extend({}, defaultOptions);
       options.protocolOptions.maxVersion = protocolVersion.getLowerSupported(getProtocolVersion());
-      var localCon = newInstance(null, null, options);
-=======
-      const options = utils.extend({}, defaultOptions);
-      options.protocolOptions.maxVersion = getProtocolVersion() - 1;
       const localCon = newInstance(null, null, options);
->>>>>>> cf4ac7f9
       localCon.open(function (err) {
         assert.ifError(err);
         assert.strictEqual(localCon.protocolVersion, options.protocolOptions.maxVersion);
         localCon.close(done);
       });
     });
-<<<<<<< HEAD
-=======
-    it('should open with all the protocol versions supported', function (done) {
-      const maxProtocolVersionSupported = getProtocolVersion();
-      const minProtocolVersionSupported = getMinProtocolVersion();
-      let protocolVersion;
-      if(helper.getCassandraVersion()) {
-        protocolVersion = minProtocolVersionSupported - 1;
-      }
-      utils.whilst(function condition() {
-        return (++protocolVersion) <= maxProtocolVersionSupported;
-      }, function iterator (next) {
-        const localCon = newInstance(null, protocolVersion);
-        localCon.open(function (err) {
-          assert.ifError(err);
-          assert.ok(localCon.connected, 'Must be status connected');
-          localCon.close(next);
-        });
-      }, done);
-    });
->>>>>>> cf4ac7f9
     it('should fail when the host does not exits', function (done) {
       const localCon = newInstance('1.1.1.1');
       localCon.open(function (err) {
