# Getting started

Getting started with the Node.js driver for DataStax Enterprise.

## Upgrading from the core driver

Upgrading from `cassandra-driver` to `dse-driver` can be as simple as changing the import statement to point to the
dse package:

```javascript
const cassandra = require('cassandra-driver');
<<<<<<< HEAD
const client = new cassandra.Client({
  contactPoints: ['host1', 'host2'],
  localDataCenter: 'datacenter1'
=======

const client = new cassandra.Client({ 
  contactPoints: ['host1', 'host2'],
  localDataCenter: 'datacenter1'
});

client.connect(function (err) {
  assert.ifError(err);
>>>>>>> 6cf377cf
});
```

Becomes:

```javascript
const dse = require('dse-driver');
const client = new dse.Client({
  contactPoints: ['host1', 'host2'],
  localDataCenter: 'datacenter1'
});
```

All CQL features in the Cassandra driver (see the [core driver features][core-features]) are available in the
DSE driver.

## Connecting to a DSE cluster

To connect to a DSE cluster, you need to provide at least 1 node of the cluster, if there are more nodes than
the ones provided, the driver will automatically discover all the nodes in the cluster after it connects to the
first node.
 
Typically you create only 1 `Client` instance for a given Cassandra cluster and use it across your application.

```javascript
const dse = require('dse-driver');
const client = new dse.Client({ contactPoints: ['host1'] });
client.connect();
```

At this point, the driver will be connected to one of the contact points and discovered the rest of the nodes in your
cluster.  

See [Getting started with DataStax Node.js driver for more information][core-getting-started].

## Working with mixed workloads

The driver features [Execution Profiles](../features/execution-profiles/) that provide a mechanism to group together
a set of configuration options and reuse them across different query executions.

[Execution Profiles](../features/execution-profiles/) are specially useful when dealing with different workloads like
Graph and CQL workloads, allowing you to use a single `Client` instance for all workloads, for example:

```javascript
const client = new dse.Client({ 
  contactPoints: ['host1'],
  localDataCenter: 'oltp-us-west',
  profiles: [
    new ExecutionProfile('time-series', {
      consistency: consistency.localOne,
      readTimeout: 30000,
      serialConsistency: consistency.localSerial
    }),
    new ExecutionProfile('graph', {
      loadBalancing: new DseLoadBalancingPolicy('graph-us-west'),
      consistency: consistency.localQuorum,
      readTimeout: 10000,
      graphOptions: { name: 'myGraph' }
    })
  ]
});

// Use an execution profile for a CQL query
client.execute('SELECT * FROM system.local', null, { executionProfile: 'time-series' });

<<<<<<< HEAD
// Use an execution profile for a gremlin query
client.executeGraph('g.V().count()', null, { executionProfile: 'graph' });
=======
```javascript
const client = new Client({ queryOptions: { consistency: types.consistencies.quorum } });
```

## Authentication (optional)

Using an authentication provider on an auth-enabled Cassandra cluster:

```javascript
const authProvider = new cassandra.auth.PlainTextAuthProvider('my_user', 'p@ssword1!');
//Set the auth provider in the clientOptions when creating the Client instance
const client = new Client({ contactPoints, localDataCenter, authProvider });
>>>>>>> 6cf377cf
```

[dse]: http://www.datastax.com/products/datastax-enterprise
[core-features]: http://docs.datastax.com/en/developer/nodejs-driver/latest/features/
[core-getting-started]: http://docs.datastax.com/en/developer/nodejs-driver/latest/getting-started/<|MERGE_RESOLUTION|>--- conflicted
+++ resolved
@@ -9,20 +9,7 @@
 
 ```javascript
 const cassandra = require('cassandra-driver');
-<<<<<<< HEAD
-const client = new cassandra.Client({
-  contactPoints: ['host1', 'host2'],
-  localDataCenter: 'datacenter1'
-=======
-
-const client = new cassandra.Client({ 
-  contactPoints: ['host1', 'host2'],
-  localDataCenter: 'datacenter1'
-});
-
-client.connect(function (err) {
-  assert.ifError(err);
->>>>>>> 6cf377cf
+const client = new cassandra.Client({ contactPoints: ['host1', 'host2'], localDataCenter: 'datacenter1' 
 });
 ```
 
@@ -88,23 +75,8 @@
 // Use an execution profile for a CQL query
 client.execute('SELECT * FROM system.local', null, { executionProfile: 'time-series' });
 
-<<<<<<< HEAD
 // Use an execution profile for a gremlin query
 client.executeGraph('g.V().count()', null, { executionProfile: 'graph' });
-=======
-```javascript
-const client = new Client({ queryOptions: { consistency: types.consistencies.quorum } });
-```
-
-## Authentication (optional)
-
-Using an authentication provider on an auth-enabled Cassandra cluster:
-
-```javascript
-const authProvider = new cassandra.auth.PlainTextAuthProvider('my_user', 'p@ssword1!');
-//Set the auth provider in the clientOptions when creating the Client instance
-const client = new Client({ contactPoints, localDataCenter, authProvider });
->>>>>>> 6cf377cf
 ```
 
 [dse]: http://www.datastax.com/products/datastax-enterprise
