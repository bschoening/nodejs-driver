# DataStax Node.js Driver for Apache Cassandra

A modern, [feature-rich](#features) and highly tunable Node.js client library for Apache Cassandra (1.2+) using exclusively Cassandra's binary protocol and Cassandra Query Language v3. _Use the [DSE Node.js driver][dse-driver] for better compatibility and support for DataStax Enterprise_.

## Installation

```bash
$ npm install cassandra-driver
```

[![Build Status](https://travis-ci.org/datastax/nodejs-driver.svg?branch=master)](https://travis-ci.org/datastax/nodejs-driver) [![Build status](https://ci.appveyor.com/api/projects/status/m21t2tfdpmkjex1l/branch/master?svg=true)](https://ci.appveyor.com/project/datastax/nodejs-driver/branch/master)


## Features

- Simple, Prepared, and [Batch][batch] statements
- Asynchronous IO, parallel execution, request pipelining
- [Connection pooling][pooling]
- Auto node discovery
- Automatic reconnection
- Configurable [load balancing][load-balancing] and [retry policies][retry]
- Works with any cluster size
- Both [promise and callback-based API][doc-promise-callback]
- [Row streaming and pipes](#row-streaming-and-pipes)

## Documentation

- [Documentation index][doc-index]
- [CQL types to JavaScript types][doc-datatypes]
- [API docs][doc-api]
- [FAQ][faq]

## Getting Help

You can use the [project mailing list][mailinglist] or create a ticket on the [Jira issue tracker][jira]. Additionally, you can use the `#datastax-drivers` channel in the [DataStax Academy Slack][slack].

## Basic usage

```javascript
const cassandra = require('cassandra-driver');
const client = new cassandra.Client({ contactPoints: ['h1', 'h2'], keyspace: 'ks1' });

const query = 'SELECT name, email FROM users WHERE key = ?';
client.execute(query, [ 'someone' ])
  .then(result => console.log('User with email %s', result.rows[0].email));
```

Alternatively, you can use the callback-based execution for all asynchronous methods of the API.

```javascript
client.execute(query, [ 'someone' ], function(err, result) {
  assert.ifError(err);
  console.log('User with email %s', result.rows[0].email);
});
```

### Prepare your queries

Using prepared statements provides multiple benefits.
Prepared statements are parsed and prepared on the Cassandra nodes and are ready for future execution.
Also, when preparing, the driver retrieves information about the parameter types which
 **allows an accurate mapping between a JavaScript type and a Cassandra type**.

The driver will prepare the query once on each host and execute the statement with the bound parameters.

```javascript
// Use query markers (?) and parameters
const query = 'UPDATE users SET birth = ? WHERE key=?'; 
const params = [ new Date(1942, 10, 1), 'jimi-hendrix' ];
// Set the prepare flag in the query options
client.execute(query, params, { prepare: true })
  .then(result => console.log('Row updated on the cluster'));
```

### Row streaming and pipes

When using `#eachRow()` and `#stream()` methods, the driver parses each row as soon as it is received,
 yielding rows without buffering them.

```javascript
// Reducing a large result
client.eachRow('SELECT time, val FROM temperature WHERE station_id=', ['abc'],
  function(n, row) {
    // The callback will be invoked per each row as soon as they are received
    minTemperature = Math.min(row.val, minTemperature);
  },
  function (err) {
    assert.ifError(err);
  }
);
```

The `#stream()` method works in the same way but instead of callback it returns a [Readable Streams2][streams2] object
 in `objectMode` that emits instances of `Row`.
It can be **piped** downstream and provides automatic pause/resume logic (it buffers when not read).

```javascript
client.stream('SELECT time, val FROM temperature WHERE station_id=', [ 'abc' ])
  .on('readable', function () {
    // 'readable' is emitted as soon a row is received and parsed
    let row;
    while (row = this.read()) {
      console.log('time %s and value %s', row.time, row.val);
    }
  })
  .on('end', function () {
    // Stream ended, there aren't any more rows
  })
  .on('error', function (err) {
    // Something went wrong: err is a response error from Cassandra
  });
```

### User defined types

[User defined types (UDT)][cql-udt] are represented as JavaScript objects.

For example:
Consider the following UDT and table

```cql
CREATE TYPE address (
  street text,
  city text,
  state text,
  zip int,
  phones set<text>
);
CREATE TABLE users (
  name text PRIMARY KEY,
  email text,
  address frozen<address>
);
```

You can retrieve the user address details as a regular JavaScript object.

```javascript
const query = 'SELECT name, address FROM users WHERE key = ?';
client.execute(query, [ key ], { prepare: true })
  .then(result => {
    const row = result.first();
    const address = row.address;
    console.log('User lives in %s, %s - %s', address.street, address.city, address.state); 
  });
```

Read more information  about using [UDTs with the Node.js Driver][doc-udt].

### Paging

All driver methods use a default `fetchSize` of 5000 rows, retrieving only first page of results up to a
 maximum of 5000 rows to shield an application against accidentally large result sets. To retrieve the following
 records you can use the `autoPage` flag in the query options of `#eachRow()` and `#stream()` methods.

```javascript
//Imagine a column family with millions of rows
const query = 'SELECT * FROM largetable';
client.eachRow(query, [], { autoPage: true }, function (n, row) {
  // This function will be invoked per each of the rows in all the table
}, endCallback);
```

### Batch multiple statements

You can execute multiple statements in a batch to update/insert several rows atomically even in different column families.

```javascript
const queries = [
  {
    query: 'UPDATE user_profiles SET email=? WHERE key=?',
    params: [ emailAddress, 'hendrix' ]
  },
  {
    query: 'INSERT INTO user_track (key, text, date) VALUES (?, ?, ?)',
    params: [ 'hendrix', 'Changed email', new Date() ]
  }
];
client.batch(queries, { prepare: true })
  .then(result => console.log('Data updated on cluster'));
```

----

## Data types

There are few data types defined in the ECMAScript specification, this usually represents a problem when you are trying
 to deal with data types that come from other systems in JavaScript.

The driver supports all the CQL data types in Apache Cassandra (3.0 and below) even for types with no built-in
JavaScript representation, like decimal, varint and bigint. Check the documentation on working with
 [numerical values][doc-numerical], [uuids][doc-uuid] and [collections][doc-collections].

## Logging

Instances of `Client()` are `EventEmitter` and emit `log` events:

```javascript
client.on('log', function(level, className, message, furtherInfo) {
  console.log('log event: %s -- %s', level, message);
});
```

The `level` being passed to the listener can be `verbose`, `info`, `warning` or `error`.

## Compatibility

- Apache Cassandra versions 2.0 and above.
- DataStax Enterprise versions 4.5 and above.
- Node.js versions 4 and above.

Note: DataStax products do not support big-endian systems.

## Feedback Requested

**Help us focus our efforts!** Provide your input on the [Platform and Runtime Survey][survey] (we kept it short).

## Credits

This driver is based on the original work of [Jorge Bay][jorgebay] on [node-cassandra-cql][old-driver] and adds a series of advanced features that are common across all other [DataStax drivers][drivers] for Apache Cassandra.

The development effort to provide an up to date, high performance, fully featured Node.js Driver for Apache Cassandra will continue on this project, while [node-cassandra-cql][old-driver] will be discontinued.

## License

<<<<<<< HEAD
Copyright 2014-2018 DataStax
=======
© DataStax, Inc.
>>>>>>> ab87fed6

Licensed under the Apache License, Version 2.0 (the "License"); you may not use this file except in compliance with the License. You may obtain a copy of the License at

http://www.apache.org/licenses/LICENSE-2.0

Unless required by applicable law or agreed to in writing, software distributed under the License is distributed on an "AS IS" BASIS, WITHOUT WARRANTIES OR CONDITIONS OF ANY KIND, either express or implied. See the License for the specific language governing permissions and limitations under the License.

[cassandra]: http://cassandra.apache.org/
[doc-api]: http://docs.datastax.com/en/developer/nodejs-driver/latest/api/
[doc-index]: http://docs.datastax.com/en/developer/nodejs-driver/latest/
[doc-datatypes]: http://docs.datastax.com/en/developer/nodejs-driver/latest/features/datatypes/
[doc-numerical]: http://docs.datastax.com/en/developer/nodejs-driver/latest/features/datatypes/numerical/
[doc-uuid]: http://docs.datastax.com/en/developer/nodejs-driver/latest/features/datatypes/uuids/
[doc-collections]: http://docs.datastax.com/en/developer/nodejs-driver/latest/features/datatypes/collections/
[doc-udt]: http://docs.datastax.com/en/developer/nodejs-driver/latest/features/datatypes/udts/
[doc-promise-callback]: http://docs.datastax.com/en/developer/nodejs-driver/latest/features/promise-callback/
[faq]: http://docs.datastax.com/en/developer/nodejs-driver/latest/faq/
[load-balancing]: http://docs.datastax.com/en/developer/nodejs-driver/latest/features/tuning-policies/#load-balancing-policy
[retry]: http://docs.datastax.com/en/developer/nodejs-driver/latest/features/tuning-policies/#retry-policy
[pooling]: http://docs.datastax.com/en/developer/nodejs-driver/latest/features/connection-pooling/
[batch]: http://docs.datastax.com/en/developer/nodejs-driver/latest/features/batch/
[upgrade1]: https://github.com/datastax/nodejs-driver/blob/master/doc/upgrade-guide-2.0.md
[old-driver]: https://github.com/jorgebay/node-cassandra-cql
[jorgebay]: https://github.com/jorgebay
[drivers]: https://github.com/datastax
[mailinglist]: https://groups.google.com/a/lists.datastax.com/forum/#!forum/nodejs-driver-user
[jira]: https://datastax-oss.atlassian.net/projects/NODEJS/issues
[streams2]: http://nodejs.org/api/stream.html#stream_class_stream_readable
[cql-udt]: http://cassandra.apache.org/doc/latest/cql/types.html#udts
[survey]: http://goo.gl/forms/f216tY3Ebr
[dse-driver]: https://github.com/datastax/nodejs-dse-driver
[slack]: https://academy.datastax.com/slack
[dse]: https://www.datastax.com/products/datastax-enterprise<|MERGE_RESOLUTION|>--- conflicted
+++ resolved
@@ -223,11 +223,7 @@
 
 ## License
 
-<<<<<<< HEAD
-Copyright 2014-2018 DataStax
-=======
 © DataStax, Inc.
->>>>>>> ab87fed6
 
 Licensed under the Apache License, Version 2.0 (the "License"); you may not use this file except in compliance with the License. You may obtain a copy of the License at
 
